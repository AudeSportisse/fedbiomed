--- conflicted
+++ resolved
@@ -233,12 +233,7 @@
         #
         case $2 in
             stop)
-<<<<<<< HEAD
-                source ${basedir}/scripts/fedbiomed_environment network
-                docker compose down
-=======
                 docker-compose down
->>>>>>> 45b63f45
                 ;;
             help|-h|--help)
                 usage network
