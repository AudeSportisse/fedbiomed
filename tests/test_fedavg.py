--- conflicted
+++ resolved
@@ -3,11 +3,8 @@
 import copy
 from random import random, shuffle
 import unittest
-<<<<<<< HEAD
-=======
 from fedbiomed.common.exceptions import FedbiomedAggregatorError
 
->>>>>>> 22a48e94
 import torch
 from torch.nn import Linear
 import numpy as np
@@ -36,10 +33,7 @@
 
     def test_fed_average_01_torch(self):
         """ Testing aggregation for torch model """
-<<<<<<< HEAD
 
-=======
->>>>>>> 22a48e94
         aggregated_params = self.aggregator.aggregate(self.models, self.weights)
         # ===============================================================
         # Assert Federated Average
