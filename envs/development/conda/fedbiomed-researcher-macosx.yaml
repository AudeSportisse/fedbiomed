--- conflicted
+++ resolved
@@ -11,18 +11,6 @@
 
 dependencies:
   # minimal environment
-<<<<<<< HEAD
-  - conda-forge::python #>=3.9,<4.0
-  - conda-forge::pip
-  - conda-forge::jupyter
-  - conda-forge::ipython
-  # tests
-  - conda-forge::pytest #>6.2.2
-  - conda-forge::tinydb #>=4.4.0,<5.0.0
-  - conda-forge::tabulate #>=0.8.9,<0.9.0
-  - conda-forge::nose
-  - conda-forge::coverage
-=======
   - python >=3.9,<3.10
   - pip
   - jupyter
@@ -33,42 +21,10 @@
   - tabulate >=0.8.9,<0.9.0
   - nose
   - coverage
->>>>>>> 37abc739
   # tools
   - colorama
   - pyyaml
   # code
-<<<<<<< HEAD
-  - conda-forge::GitPython #>=3.1.14,<4.0.0
-  - conda-forge::requests >=2.25.1,<3.0.0
-  - conda-forge::paho-mqtt #>=1.5.1,<2.0.0
-  - conda-forge::validators #>=0.18.2,<0.19.0
-  - conda-forge::git
-  # git notebook striper
-  - conda-forge::nbstripout
-  - conda-forge::joblib #>=1.0.1
-  # nn
-  - pip:
-      - torch #>=1.8.0,<2.0.0
-      - torchvision #>=0.9.0,<0.10.0
-      - persist-queue #>=0.5.1,<0.6.0
-      - pandas #>=1.2.3,<2.0.0
-      - tensorboard
-      - python-minifier ==2.5.0
-  - anaconda::scikit-learn #<= 0.24.2
-  - anaconda::blas
-  - anaconda::intel-openmp
-  - anaconda::libgfortran
-  - anaconda::llvm-openmp
-  - anaconda::mkl
-  - anaconda::mkl-service
-  - anaconda::mkl_fft
-  - anaconda::mkl_random
-  - anaconda::numpy
-  - anaconda::numpy-base
-  - anaconda::scipy
-  - anaconda::threadpoolctl
-=======
   - GitPython >=3.1.14,<4.0.0
   - requests >=2.25.1,<3.0.0
   - paho-mqtt >=1.5.1,<2.0.0
@@ -88,5 +44,4 @@
       - python-minifier ==2.5.0
       - tensorboard
       # for nbconvert
-      - jupyter_contrib_nbextensions
->>>>>>> 37abc739
+      - jupyter_contrib_nbextensions