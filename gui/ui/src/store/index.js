--- conflicted
+++ resolved
@@ -6,12 +6,9 @@
 import {medicalFolderReducer, medicalFolderPreviewReducer} from "./medicalFolderReducer";
 import {modelsReducer} from "./modelsReducer";
 import { authReducer } from "./authReducer";
-<<<<<<< HEAD
 import {usersReducer} from "./userManagementReducers";
-=======
 import { accountRequestReducer } from "./accountRequestReducer";
 
->>>>>>> 28483ee8
 
 /**
  * Combines reducers for the global state
@@ -24,11 +21,7 @@
     resultModal : resultReducer,
     medicalFolderPreview : medicalFolderPreviewReducer,
     models      : modelsReducer,
-<<<<<<< HEAD
     auth    : authReducer,
-    users   : usersReducer
-=======
+    users_   : usersReducer,
     users       : accountRequestReducer,
-    auth    : authReducer
->>>>>>> 28483ee8
   })