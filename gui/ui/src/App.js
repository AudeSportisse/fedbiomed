import React from 'react'
import './App.css';
import '@elastic/eui/dist/eui_theme_light.css';
import { EuiProvider } from '@elastic/eui';
import {
  BrowserRouter as Router,
  Routes,
  Route
} from "react-router-dom";

import Home from './pages/Home'
import Configuration from './pages/Configuration';
import Repository from './pages/repository';
import Datasets from './pages/datasets';
import AddDataset from "./pages/datasets/AddDataset"
import DatasetPreview from './pages/datasets/DatasetPreview';
import Modal from "./components/common/Modal"
import {connect, useDispatch} from 'react-redux'
import Button, {ButtonsWrapper} from "./components/common/Button";
import CommonStandards from "./pages/datasets/CommonStandards";
import MedicalFolderDataset from "./pages/datasets/medical.folder.dataset";
import Models from "./pages/models/Models";
import SingleModel from "./pages/models/SingleModel";
import Login from "./pages/authentication/Login";
import Register from "./pages/authentication/Register";
import {LoginProtected, AdminProtected} from "./components/layout/ProtectedRoutes";
import PasswordChange from "./pages/authentication/PasswordChange";
import UserInfo from "./pages/authentication/UserInfo";
import UserManagement from "./pages/admin/UserManagement";
import AccountRequestManagement from "./pages/admin/AccountRequestManagement";
import UserAccount from './pages/authentication/UserAccount';


function App(props) {

  const dispatch = useDispatch();
  const onResultModalClose = () => dispatch({type:'RESET_GLOBAL_MODAL'});


  return (
    <EuiProvider colorMode="light">
<<<<<<< HEAD
      <div className="App">
        <Router>
          <div className="layout-wrapper">
            <div className="main-side-bar">
              <SideNav/>
            </div>
            <div className="main-frame">
                <div className="router-frame">
                  <div className="inner"> 
                    <Routes>
                      <Route exact path="/" element={<Home/>} />
                      <Route path="/configuration/" element={<Configuration/>} />
                      <Route path="/repository/" element={<Repository/>} />
                      <Route path="/models/" element={<Models/>} />
                      <Route path="/models/preview/:model_id" element={<SingleModel />} />
                      <Route path="/datasets/" element={<Datasets/>} />
                      <Route path="/datasets/preview/:dataset_id" element={<DatasetPreview />} />
                      <Route path="/datasets/add-dataset/" element={<AddDataset/>} >
                          <Route index element={<CommonStandards/>} />
                          <Route path="medical-folder-dataset" element={<MedicalFolderDataset/>} />
                      </Route>
                    </Routes>
                    <div className={`loader-frame ${props.result.loading ?  'active' : ''}`}>
                        <div style={{width:"100%"}}>
                            <div className="lds-ring">
                                  <div></div>
                                  <div></div>
                                  <div></div>
                                  <div></div>
                            </div>
                            <span style={{textAlign: "center", display:"block"}}>{props.result.text}</span>
                        </div>
                    </div>
                  </div>
                </div>
            </div>
          </div>
        </Router>
        <Modal show={props.result.show} class="info-box" onModalClose={onResultModalClose}>
           <Modal.Header>
             { props.result.error ? (
                 "Error"
             ) : "Success"}
           </Modal.Header>
          <Modal.Content>
              {props.result.message}
          </Modal.Content>
          <Modal.Footer>
                 <ButtonsWrapper alignment={"right"}>
                          <Button onClick={onResultModalClose}>Close</Button>
                  </ButtonsWrapper>
          </Modal.Footer>
        </Modal>
=======
      <div className="App" >
        <Router>
              <Routes>
                <Route path="/login/" element={<Login/>} />
                <Route path="/register/" element={<Register/>} />
                <Route path="/" element ={<LoginProtected/>} >
                  <Route path="/" element={<Home/>} />
                  <Route path="/configuration/" element={<Configuration/>} />
                  <Route path="/user-account/" element={<UserAccount/>}>
                      <Route index element={<UserInfo/>} />
                      <Route path={"info"} element={<UserInfo/>} />
                      <Route path={"change-password"} element={<PasswordChange/>} />
                      <Route path={"user-management"} element={<AdminProtected redirect_to={'/user-account'}><UserManagement/></AdminProtected>}/>
                      <Route path={"account-requests"} element={<AdminProtected redirect_to={'/user-account'}><AccountRequestManagement/></AdminProtected>}/>
                  </Route>
                  <Route path="/repository/" element={<Repository/>} />
                  <Route path="/models/" element={<Models/>} />
                  <Route path="/models/preview/:model_id" element={<SingleModel />} />
                  <Route path="/datasets/" element={<Datasets/>} />
                  <Route path="/datasets/preview/:dataset_id" element={<DatasetPreview />} />
                  <Route path="/datasets/add-dataset/" element={<AddDataset/>} >
                    <Route index element={<CommonStandards/>} />
                    <Route path="medical-folder-dataset" element={<MedicalFolderDataset/>} />
                  </Route>
                  <Route
                        path="*" 
                        status={404} 
                        element={
                          <main style={{ padding: "1rem" }}>
                            <p>Error 404: there is nothing here</p>
                          </main>
                        }
                      />
                    
                </Route>
            </Routes>
        </Router>

        <Modal show={props.result.show} class="info-box" id="message" onModalClose={onResultModalClose}>
            <Modal.Header>
              { props.result.error ? (
                  "Error"
              ) : "Success"}
            </Modal.Header>
          <Modal.Content>
              {props.result.message}
          </Modal.Content>
          <Modal.Footer>
                  <ButtonsWrapper alignment={"right"}>
                          <Button onClick={onResultModalClose}>Close</Button>
                  </ButtonsWrapper>
          </Modal.Footer>
        </Modal>
        <Modal show={false} class="token-expired" id="msg-token-expired" onModalClose={onResultModalClose}>
            <Modal.Header>
              { 
                  "Error"
                }
            </Modal.Header>
            <Modal.Content>
                {props.result.message}
            </Modal.Content>
            <Modal.Footer>
                  <ButtonsWrapper alignment={"right"}>
                            <Button onClick={onResultModalClose}>Close</Button>
                    </ButtonsWrapper>
            </Modal.Footer>
          </Modal>
      </div>
      <div className={`loader-frame ${props.result.loading ?  'active' : ''}`}>
          <div style={{width:"100%"}}>
              <div className="lds-ring">
                    <div></div>
                    <div></div>
                    <div></div>
                    <div></div>
              </div>
              <span style={{textAlign: "center", display:"block"}}>{props.result.text}</span>
          </div>
>>>>>>> 203ceda5
      </div>
    </EuiProvider>
  );
}


const mapStateToProps = (state) => {
  return {
    result : state.resultModal,
    auth   : {...state.auth},
    first_connection : state.first_connection
  }
}

export default connect(mapStateToProps,null)(App);<|MERGE_RESOLUTION|>--- conflicted
+++ resolved
@@ -39,61 +39,6 @@
 
   return (
     <EuiProvider colorMode="light">
-<<<<<<< HEAD
-      <div className="App">
-        <Router>
-          <div className="layout-wrapper">
-            <div className="main-side-bar">
-              <SideNav/>
-            </div>
-            <div className="main-frame">
-                <div className="router-frame">
-                  <div className="inner"> 
-                    <Routes>
-                      <Route exact path="/" element={<Home/>} />
-                      <Route path="/configuration/" element={<Configuration/>} />
-                      <Route path="/repository/" element={<Repository/>} />
-                      <Route path="/models/" element={<Models/>} />
-                      <Route path="/models/preview/:model_id" element={<SingleModel />} />
-                      <Route path="/datasets/" element={<Datasets/>} />
-                      <Route path="/datasets/preview/:dataset_id" element={<DatasetPreview />} />
-                      <Route path="/datasets/add-dataset/" element={<AddDataset/>} >
-                          <Route index element={<CommonStandards/>} />
-                          <Route path="medical-folder-dataset" element={<MedicalFolderDataset/>} />
-                      </Route>
-                    </Routes>
-                    <div className={`loader-frame ${props.result.loading ?  'active' : ''}`}>
-                        <div style={{width:"100%"}}>
-                            <div className="lds-ring">
-                                  <div></div>
-                                  <div></div>
-                                  <div></div>
-                                  <div></div>
-                            </div>
-                            <span style={{textAlign: "center", display:"block"}}>{props.result.text}</span>
-                        </div>
-                    </div>
-                  </div>
-                </div>
-            </div>
-          </div>
-        </Router>
-        <Modal show={props.result.show} class="info-box" onModalClose={onResultModalClose}>
-           <Modal.Header>
-             { props.result.error ? (
-                 "Error"
-             ) : "Success"}
-           </Modal.Header>
-          <Modal.Content>
-              {props.result.message}
-          </Modal.Content>
-          <Modal.Footer>
-                 <ButtonsWrapper alignment={"right"}>
-                          <Button onClick={onResultModalClose}>Close</Button>
-                  </ButtonsWrapper>
-          </Modal.Footer>
-        </Modal>
-=======
       <div className="App" >
         <Router>
               <Routes>
@@ -119,15 +64,15 @@
                     <Route path="medical-folder-dataset" element={<MedicalFolderDataset/>} />
                   </Route>
                   <Route
-                        path="*" 
-                        status={404} 
+                        path="*"
+                        status={404}
                         element={
                           <main style={{ padding: "1rem" }}>
                             <p>Error 404: there is nothing here</p>
                           </main>
                         }
                       />
-                    
+
                 </Route>
             </Routes>
         </Router>
@@ -149,7 +94,7 @@
         </Modal>
         <Modal show={false} class="token-expired" id="msg-token-expired" onModalClose={onResultModalClose}>
             <Modal.Header>
-              { 
+              {
                   "Error"
                 }
             </Modal.Header>
@@ -173,7 +118,6 @@
               </div>
               <span style={{textAlign: "center", display:"block"}}>{props.result.text}</span>
           </div>
->>>>>>> 203ceda5
       </div>
     </EuiProvider>
   );
