#!/usr/bin/env python
# coding: utf-8

# # Fedbiomed Researcher GPU usage example

# This example demonstrates using a Nvidia GPU for training a model.
# 
# The nodes for this example need to run on a machine providing a Nvidia GPU with enough GPU memory (and from a not-too-old model, so that it is supported by PyTorch).
# 
# If GPU doesn't have enough memory you will get a **out of memory error** at run time.

# ## Start the network
# Before running this notebook, start the network with `./scripts/fedbiomed_run network`
#
# ## Setting the nodes up
# We need at least 1 node, let's test using 3 nodes. For each node, add the MNIST dataset :
# 1. `./scripts/fedbiomed_run node config config1.ini add`, `./scripts/fedbiomed_run node config config2.ini add`, `./scripts/fedbiomed_run node config config3.ini add`
#   * Select option 2 (default) to add MNIST to the node
#   * Confirm default tags by hitting "y" and ENTER
#   * Pick the folder where MNIST is downloaded (this is due torch issue https://github.com/pytorch/vision/issues/3549)
#   * Data must have been added (if you get a warning saying that data must be unique is because it's been already added)
#   
# 2. Check that your data has been added by executing `./scripts/fedbiomed_run node config config1.ini list`, `./scripts/fedbiomed_run node config config2.ini list`, `./scripts/fedbiomed_run node config config3.ini list`
# 3. Run the first node using `./scripts/fedbiomed_run node config config1.ini run --gpu` so that the nodes offers GPU for training and uses the default device.
# 4. Run the second node using `./scripts/fedbiomed_run node config config2.ini run --gpunum 1` so that the nodes offers GPU for training and requests using the 2nd GPU (device 1) but will fallback to default device if you don't have 2 GPUs on this machine.
# 5. Run the third node using `./scripts/fedbiomed_run node config config3.ini run` so that the nodes doesn't offers GPU for training (default behaviour).
# 6. Wait until you get `Starting task manager` for each node, it means you are online.

# ## Define an experiment model and parameters

# Declare a torch.nn MyTrainingPlan class to send for training on the node

import sys

import torch
import torch.nn as nn
from torch.utils.data import DataLoader
from torchvision import datasets, transforms

from fedbiomed.common.logger import logger
from fedbiomed.common.torchnn import TorchTrainingPlan

# you can use any class name eg:
# class AlterTrainingPlan(TorchTrainingPlan):
class MyTrainingPlan(TorchTrainingPlan):
    def __init__(self, model_args: dict = {}):
        super(MyTrainingPlan, self).__init__(model_args)
        self.conv1 = nn.Conv2d(1, 32, 3, 1)
        self.conv2 = nn.Conv2d(32, 64, 3, 1)
        self.dropout1 = nn.Dropout(0.25)
        self.dropout2 = nn.Dropout(0.5)
        self.fc1 = nn.Linear(9216, 128)
        self.fc2 = nn.Linear(128, 10)

        # Here we define the custom dependencies that will be needed by our custom Dataloader
        # In this case, we need the torch DataLoader classes
        # Since we will train on MNIST, we need datasets and transform from torchvision
        deps = ["from torchvision import datasets, transforms",
               "from torch.utils.data import DataLoader"]
        self.add_dependency(deps)

    def forward(self, x):
        x = self.conv1(x)
        x = F.relu(x)
        x = self.conv2(x)
        x = F.relu(x)
        x = F.max_pool2d(x, 2)
        x = self.dropout1(x)
        x = torch.flatten(x, 1)
        x = self.fc1(x)
        x = F.relu(x)
        x = self.dropout2(x)
        x = self.fc2(x)
        output = F.log_softmax(x, dim=1)
        return output

    def training_data(self, batch_size = 48):
        transform = transforms.Compose([transforms.ToTensor(),
        transforms.Normalize((0.1307,), (0.3081,))])
        dataset1 = datasets.MNIST(self.dataset_path, train=True, download=False, transform=transform)
        train_kwargs = {'batch_size': batch_size, 'shuffle': True}
        data_loader = torch.utils.data.DataLoader(dataset1, **train_kwargs)
        return data_loader

    def training_step(self, data, target):
        output = self.forward(data)
        loss   = torch.nn.functional.nll_loss(output, target)
        return loss


# This group of arguments correspond respectively:
# * `model_args`: a dictionary with the arguments related to the model (e.g. number of layers, features, etc.). This will be passed to the model class on the node side.
# * `training_args`: a dictionary containing the arguments for the training routine (e.g. batch size, learning rate, epochs, etc.). This will be passed to the routine on the node side.
#
# **NOTE:** typos and/or lack of positional (required) arguments will raise error. 🤓

model_args = {
        # Model wants to use GPU if available on node and proposed by node (default: False)
        'use_gpu': True
}

training_args = {
    'batch_size': 48,
    'lr': 1e-3,
    'epochs': 2,
    'dry_run': False,
    'batch_maxnum': 100  # Fast pass for development : only use ( batch_maxnum * batch_size ) samples
}


#    ## Declare and run the experiment
#    - search nodes serving data for these `tags`, optionally filter on a list of node ID with `nodes`
#    - run a round of local training on nodes with model defined in `model_class` + federation with `aggregator`
#    - run for `round_limit` rounds, applying the `node_selection_strategy` between the rounds

from fedbiomed.researcher.experiment import Experiment
from fedbiomed.researcher.aggregators.fedavg import FedAverage

tags =  ['#MNIST', '#dataset']
rounds = 2

exp = Experiment(tags=tags,
                #nodes=None,
                # 
                # difference with a notebook : with a python script the `MyTrainingPlan``
                # contains the model code, so you don't need to use a file (`model_path`)
                # for passing the model to the experiment
                model_class=MyTrainingPlan,
                # model_class=AlterTrainingPlan,
                # model_path='/path/to/model_file.py',
                model_args=model_args,
                training_args=training_args,
                round_limit=rounds,
                aggregator=FedAverage(),
                node_selection_strategy=None)


# Let's start the experiment.
# By default, this function doesn't stop until all the `round_limit` rounds are done for all the nodes

exp.run()

# Local training results for each round and each node are available via `exp.training_replies()` (index 0 to (`rounds` - 1) ).
# For example you can view the training results for the last round below.
#
# Different timings (in seconds) are reported for each dataset of a node participating in a round :
# - `rtime_training` real time (clock time) spent in the training function on the node
# - 'ptime_training` process time (user and system CPU) spent in the training function on the node
# - `rtime_total` real time (clock time) spent in the researcher between sending the request and handling the response, at the `Job()` layer

print("\nList the training rounds : ", exp.training_replies().keys())

print("\nList the nodes for the last training round and their timings : ")
<<<<<<< HEAD
round_data = exp.training_replies()[rounds - 1].data
=======
round_data = exp.training_replies[rounds - 1].data()
>>>>>>> a398f80e
for c in range(len(round_data)):
    print("\t- {id} :\
        \n\t\trtime_training={rtraining:.2f} seconds\
        \n\t\tptime_training={ptraining:.2f} seconds\
        \n\t\trtime_total={rtotal:.2f} seconds".format(id = round_data[c]['node_id'],
                rtraining = round_data[c]['timing']['rtime_training'],
                ptraining = round_data[c]['timing']['ptime_training'],
                rtotal = round_data[c]['timing']['rtime_total']))
print('\n')

<<<<<<< HEAD
print(exp.training_replies()[rounds - 1].dataframe)
=======
print(exp.training_replies[rounds - 1].dataframe())
>>>>>>> a398f80e


# Federated parameters for each round are available via `exp.aggregated_params()` (index 0 to (`rounds` - 1) ).
# For example you can view the federated parameters for the last round of the experiment :

print("\nList the training rounds : ", exp.aggregated_params().keys())

print("\nAccess the federated params for the last training round : ")
print("\t- params_path: ", exp.aggregated_params()[rounds - 1]['params_path'])
print("\t- parameter data: ", exp.aggregated_params()[rounds - 1]['params'].keys())

# Feel free to run other sample notebooks or try your own models :D
<|MERGE_RESOLUTION|>--- conflicted
+++ resolved
@@ -151,11 +151,7 @@
 print("\nList the training rounds : ", exp.training_replies().keys())
 
 print("\nList the nodes for the last training round and their timings : ")
-<<<<<<< HEAD
-round_data = exp.training_replies()[rounds - 1].data
-=======
-round_data = exp.training_replies[rounds - 1].data()
->>>>>>> a398f80e
+round_data = exp.training_replies()[rounds - 1].data()
 for c in range(len(round_data)):
     print("\t- {id} :\
         \n\t\trtime_training={rtraining:.2f} seconds\
@@ -166,11 +162,7 @@
                 rtotal = round_data[c]['timing']['rtime_total']))
 print('\n')
 
-<<<<<<< HEAD
-print(exp.training_replies()[rounds - 1].dataframe)
-=======
-print(exp.training_replies[rounds - 1].dataframe())
->>>>>>> a398f80e
+print(exp.training_replies()[rounds - 1].dataframe())
 
 
 # Federated parameters for each round are available via `exp.aggregated_params()` (index 0 to (`rounds` - 1) ).
