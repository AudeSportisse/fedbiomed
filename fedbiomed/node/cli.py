--- conflicted
+++ resolved
@@ -13,23 +13,8 @@
 import readline
 import argparse
 
-<<<<<<< HEAD
-import tkinter.filedialog
-import tkinter.messagebox
-from tkinter import _tkinter
-from pygments import highlight
-from pygments.lexers import PythonLexer
-from pygments.formatters import Terminal256Formatter
-
-from fedbiomed.common.constants  import TrainingPlanApprovalStatus, ModelTypes, ErrorNumbers
-from fedbiomed.common.exceptions import FedbiomedDatasetError, FedbiomedError, FedbiomedDatasetManagerError
-from fedbiomed.common.data import MedicalFolderController
-
-from fedbiomed.node.dataset_manager import DatasetManager
-=======
 from fedbiomed.common.constants import ErrorNumbers
 from fedbiomed.common.exceptions import FedbiomedError
->>>>>>> caafccf2
 from fedbiomed.node.environ import environ
 from fedbiomed.node.node import Node
 from fedbiomed.common.logger import logger
@@ -177,328 +162,6 @@
         exit()
 
 
-<<<<<<< HEAD
-def delete_database(interactive: bool = True):
-    """Removes one or more dataset from the node's database.
-
-    Does not modify the dataset's files.
-
-    Args:
-        interactive:
-
-            - if `True` interactively queries (repeatedly) from the command line
-                for a dataset to delete
-            - if `False` delete MNIST dataset if it exists in the database
-    """
-    my_data = dataset_manager.list_my_data(verbose=False)
-    if not my_data:
-        logger.warning('No dataset to delete')
-        return
-
-    if interactive is True:
-        options = [d['name'] for d in my_data]
-        msg = "Select the dataset to delete:\n"
-        msg += "\n".join([f'{i}) {d}' for i, d in enumerate(options, 1)])
-        msg += "\nSelect: "
-
-    while True:
-        try:
-            if interactive is True:
-                opt_idx = int(input(msg)) - 1
-                assert opt_idx in range(len(my_data))
-
-                tags = my_data[opt_idx]['tags']
-            else:
-                tags = ''
-                for ds in my_data:
-                    if ds['name'] == 'MNIST':
-                        tags = ds['tags']
-                        break
-
-            if not tags:
-                logger.warning('No matching dataset to delete')
-                return
-            dataset_manager.remove_database(tags)
-            logger.info('Dataset removed. Here your available datasets')
-            dataset_manager.list_my_data()
-            return
-        except (ValueError, IndexError, AssertionError):
-            logger.error('Invalid option. Please, try again.')
-
-
-def delete_all_database():
-    """Deletes all datasets from the node's database.
-
-    Does not modify the dataset's files.
-    """
-    my_data = dataset_manager.list_my_data(verbose=False)
-
-    if not my_data:
-        logger.warning('No dataset to delete')
-        return
-
-    for ds in my_data:
-        tags = ds['tags']
-        dataset_manager.remove_database(tags)
-        logger.info('Dataset removed for tags:' + str(tags))
-
-    return
-
-
-def register_model():
-    """Registers an authorized model in the database interactively through the CLI.
-
-    Does not modify model file.
-    """
-
-    print('Welcome to the Fed-BioMed CLI data manager')
-    name = input('Please enter a model name: ')
-    description = input('Please enter a description for the model: ')
-
-    # Allow files saved as txt
-    path = validated_path_input(type = "txt")
-
-    # Register model
-    try:
-        model_manager.register_model(name = name,
-                                     description = description,
-                                     path = path)
-
-    except AssertionError as e:
-        try:
-            tkinter.messagebox.showwarning(title='Warning', message=str(e))
-        except ModuleNotFoundError:
-            warnings.warn(f'[ERROR]: {e}')
-        exit(1)
-
-    print('\nGreat! Take a look at your data:')
-    model_manager.list_models(verbose=True)
-
-
-def update_model():
-    """Updates an authorized model in the database interactively through the CLI.
-
-    Does not modify model file.
-
-    User can either choose different model file (different path)
-    to update model or same model file.
-    """
-    models = model_manager.list_models(verbose=False)
-
-    # Select only registered model to update
-    models = [ m for m in models  if m['model_type'] == ModelTypes.REGISTERED.value]
-    if not models:
-        logger.warning('No registered models has been found to update')
-        return
-
-    options = [m['name'] + '\t Model ID ' + m['model_id'] for m in models]
-    msg = "Select the model to update:\n"
-    msg += "\n".join([f'{i}) {d}' for i, d in enumerate(options, 1)])
-    msg += "\nSelect: "
-
-    while True:
-        try:
-
-            # Get the selection
-            opt_idx = int(input(msg)) - 1
-            assert opt_idx in range(len(models))
-            model_id = models[opt_idx]['model_id']
-
-            if not model_id:
-                logger.warning('No matching model to update')
-                return
-
-            # Get the new file or same file.  User can provide same model file
-            # with updated content or new model file.
-            path = validated_path_input(type = "txt")
-
-            # Update model through model manager
-            model_manager.update_model_hash(model_id, path)
-
-            logger.info('Model has been updated. Here all your models')
-            model_manager.list_models(verbose=True)
-
-            return
-
-        except (ValueError, IndexError, AssertionError):
-            logger.error('Invalid option. Please, try again.')
-
-
-def approve_model(sort_by_date: bool = True):
-    """Approves a given model that has either Pending or Rejected status
-
-    Args:
-        sort_by_date: whether to sort by last modification date. Defaults to True.
-    """
-    if sort_by_date:
-        sort_by = 'date_modified'
-    else:
-        sort_by = None
-    non_approved_models = model_manager.list_models(sort_by=sort_by,
-                                                    select_status=[TrainingPlanApprovalStatus.PENDING,
-                                                                   TrainingPlanApprovalStatus.REJECTED],
-                                                    verbose=False)
-    if not non_approved_models:
-        logger.warning("All models have been approved or no model has been registered... aborting")
-        return
-
-    options = [m['name'] + '\t Model ID ' + m['model_id'] + '\t model status ' +
-               m['model_status'] + '\tdate_last_action ' +
-               str(m['date_last_action']) for m in non_approved_models]
-
-    msg = "Select the model to approve:\n"
-    msg += "\n".join([f'{i}) {d}' for i, d in enumerate(options, 1)])
-    msg += "\nSelect: "
-
-    while True:
-        try:
-            opt_idx = int(input(msg)) - 1
-            assert opt_idx in range(len(non_approved_models))
-            model_id = non_approved_models[opt_idx]['model_id']
-            model_manager.approve_model(model_id)
-            logger.info(f"Model {model_id} has been approved. Researchers can now train the Training Plan" +
-                        f" on Node {environ['NODE_ID']}")
-            return
-
-        except (ValueError, IndexError, AssertionError):
-            logger.error('Invalid option. Please, try again.')
-
-
-def reject_model():
-    """Rejects a given model that has either Pending or Approved status
-    """
-    approved_models = model_manager.list_models(select_status=[TrainingPlanApprovalStatus.APPROVED,
-                                                               TrainingPlanApprovalStatus.PENDING],
-                                                verbose=False)
-
-    if not approved_models:
-        logger.warning("All models have already been rejected or no model has been registered... aborting")
-        return
-
-    options = [m['name'] + '\t Model ID ' + m['model_id'] + '\t model status ' +
-               m['model_status'] + '\tModel Type ' + m['model_type']  for m in approved_models]
-
-    msg = "Select the model to reject (this will prevent Researcher to run model on Node):\n"
-    msg += "\n".join([f'{i}) {d}' for i, d in enumerate(options, 1)])
-    msg += "\nSelect: "
-
-    while True:
-        try:
-            opt_idx = int(input(msg)) - 1
-            assert opt_idx in range(len(approved_models))
-            model_id = approved_models[opt_idx]['model_id']
-            notes = input("Please give a note to explain why model has been rejected: \n")
-            model_manager.reject_model(model_id, notes)
-            logger.info(f"Model {model_id} has been rejected. Researchers can not train model" +
-                        f" on Node {environ['NODE_ID']} anymore")
-            return
-
-        except (ValueError, IndexError, AssertionError):
-            logger.error('Invalid option. Please, try again.')
-
-
-def delete_model():
-    """Deletes an authorized model in the database interactively from the CLI.
-
-    Does not modify or delete model file.
-
-    Deletes only registered and requested models. For default models, files
-    should be removed directly from the file system.
-    """
-
-    models = model_manager.list_models(verbose=False)
-    models = [ m for m in models  if m['model_type'] in [ModelTypes.REGISTERED.value, ModelTypes.REQUESTED.value]]
-    if not models:
-        logger.warning('No models to delete')
-        return
-
-    options = [m['name'] + '\t Model ID ' + m['model_id'] + '\t Model_type ' +
-               m['model_type'] + '\tModel status ' + m['model_status'] for m in models]
-    msg = "Select the model to delete:\n"
-    msg += "\n".join([f'{i}) {d}' for i, d in enumerate(options, 1)])
-    msg += "\nSelect: "
-
-    while True:
-        try:
-
-            opt_idx = int(input(msg)) - 1
-            assert opt_idx in range(len(models))
-            model_id = models[opt_idx]['model_id']
-
-            if not model_id:
-                logger.warning('No matching model to delete')
-                return
-            # Delete model
-            model_manager.delete_model(model_id)
-            logger.info('Model has been removed. Here your other models')
-            model_manager.list_models(verbose=True)
-
-            return
-
-        except (ValueError, IndexError, AssertionError):
-            logger.error('Invalid option. Please, try again.')
-
-
-def view_model():
-    """Views source code for a model in the database
-
-    If `environ[EDITOR]` is set then use this editor to view a copy of the model source code, so that
-    any modification are not saved to the model,
-
-    If `environ[EDITOR]` is unset or cannot be used to view the model, then print the model to the logger.
-
-    If model cannot be displayed to the logger, then abort.
-    """
-    models = model_manager.list_models(verbose=False)
-    if not models:
-        logger.warning("No model has been registered... aborting")
-        return
-
-    options = [m['name'] + '\t Model ID ' + m['model_id'] + '\t model status ' +
-               m['model_status'] for m in models]
-
-    msg = "Select the model to view:\n"
-    msg += "\n".join([f'{i}) {d}' for i, d in enumerate(options, 1)])
-    msg += "\n\nDon't try to modify the model with this viewer, modifications will be dropped."
-    msg += "\nSelect: "
-
-    while True:
-        try:
-            opt_idx = int(input(msg)) - 1
-            assert opt_idx in range(len(models))
-            model_name = models[opt_idx]['name']
-        except (ValueError, IndexError, AssertionError):
-            logger.error('Invalid option. Please, try again.')
-            continue
-
-        # TODO: more robust (when refactor whole CLI)
-        # - check `model` though it should never be None, as we just checked for it
-        # - check after file copy though it should work
-        # - etc.
-        model = model_manager.get_model_by_name(model_name)
-        model_tmpfile = os.path.join(environ['TMP_DIR'], 'model_tmpfile_' + str(uuid.uuid4()))
-        shutil.copyfile(model["model_path"], model_tmpfile)
-
-        # first try to view using system editor
-        editor = environ['EDITOR']
-        result = os.system(f'{editor} {model_tmpfile} 2>/dev/null')
-        if result != 0:
-            logger.info(f'Cannot view model with editor "{editor}", display via logger')
-            # second try to print via logger (default output)
-            try:
-                with open(model_tmpfile) as m:
-                    model_source = highlight(''.join(m.readlines()), PythonLexer() ,Terminal256Formatter())
-                    logger.info(f'\n\n{model_source}\n\n')
-            except Exception as err:
-                logger.critical(f'Cannot display model via logger. Aborting. Error message is: {err}')
-
-        os.remove(model_tmpfile)
-        return
-
-
-
-=======
->>>>>>> caafccf2
 def launch_cli():
     """Parses command line input for the node component and launches node accordingly.
     """
