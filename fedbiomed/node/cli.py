"""
Command line user interface for the node component
"""

import json
import os
import signal
import sys
import time
from multiprocessing import Process
from typing import Union
from types import FrameType
import readline
import argparse

from fedbiomed.common.constants import ErrorNumbers
from fedbiomed.common.exceptions import FedbiomedError
from fedbiomed.node.environ import environ
from fedbiomed.node.node import Node
from fedbiomed.common.logger import logger
from fedbiomed.node.cli_utils import dataset_manager, add_database, delete_database, delete_all_database, \
    model_manager, register_model, update_model, approve_model, reject_model, delete_model, view_model    

from fedbiomed.node.flamby_utils import get_flamby_datasets, get_key_from_value


#
# print(pyfiglet.Figlet("doom").renderText(' fedbiomed node'))
#
__intro__ = """

   __         _ _     _                          _                   _
  / _|       | | |   (_)                        | |                 | |
 | |_ ___  __| | |__  _  ___  _ __ ___   ___  __| |  _ __   ___   __| | ___
 |  _/ _ \/ _` | '_ \| |/ _ \| '_ ` _ \ / _ \/ _` | | '_ \ / _ \ / _` |/ _ \\
 | ||  __/ (_| | |_) | | (_) | | | | | |  __/ (_| | | | | | (_) | (_| |  __/
 |_| \___|\__,_|_.__/|_|\___/|_| |_| |_|\___|\__,_| |_| |_|\___/ \__,_|\___|


"""

# this may be changed on command line or in the config_node.ini
logger.setLevel("DEBUG")

readline.parse_and_bind("tab: complete")


<<<<<<< HEAD
def validated_data_type_input() -> str:
    """Picks data type to use from user input on command line.
    Returns:
        A string keyword for one of the possible data type
            ('csv', 'default', 'mednist', 'images', 'medical-folder').
        or a function which allows the user to choose from different flamby datasets.
    """
    valid_options = ['csv', 'default', 'mednist', 'images', 'medical-folder', 'flamby']
    valid_options = {i: val for i, val in enumerate(valid_options, 1)}

    msg = "Please select the data type that you're configuring:\n"
    msg += "\n".join([f"\t{i}) {val}" for i, val in valid_options.items()])
    msg += "\nselect: "

    while True:
        try:
            t = int(input(msg))
            assert t in valid_options.keys()
            if valid_options[t] == 'flamby':
                return validated_flamby_dataset_input()
            break
        except Exception:
            warnings.warn('\n[ERROR] Please, enter a valid option')

    return valid_options[t]


def validated_flamby_dataset_input() -> str:
    """Picks flamby dataset option to use from user input on command line. Allows to user to go back in the previous
    selection menu.
    Returns:
        A string keyword for one of the possible data type
            (all names identifying the detected flamby datasets).
    """
    _, valid_flamby_options = get_flamby_datasets()
    msg = "Please select the FLamby dataset that you're configuring (enter 'b' to go back):\n"
    msg += "\n".join([f"\t{i}) {val}" for i, val in valid_flamby_options.items()])
    msg += "\nselect: "

    while True:
        try:
            t = input(msg)
            if t == 'b':
                return validated_data_type_input()
            else:
                t = int(t)
            assert t in valid_flamby_options.keys()
            break
        except Exception:
            warnings.warn('\n[ERROR] Please, enter a valid option')

    return valid_flamby_options[t]


def pick_with_tkinter(mode: str = 'file') -> str:
    """Opens a tkinter graphical user interface to select dataset.

    Args:
        mode: type of file to select. Can be `txt` (for .txt files)
            or `file` (for .csv files)
            Defaults to `file`.

    Returns:
        The selected path.
    """
    try:
        # root = TK()
        # root.withdraw()
        # root.attributes("-topmost", True)
        if mode == 'file':
            return tkinter.filedialog.askopenfilename(
                filetypes=[
                    ("CSV files",
                     "*.csv")
                ]
            )
        elif mode == 'txt':
            return tkinter.filedialog.askopenfilename(
                filetypes=[
                    ("Text files",
                     "*.txt")
                ]
            )
        else:
            return tkinter.filedialog.askdirectory()

    except (ModuleNotFoundError, _tkinter.TclError):
        # handling case where tkinter package cannot be found on system
        # or if tkinter crashes
        if mode == 'file' or mode == 'txt':
            return input('Insert the path of the file: ')
        else:
            return input('Insert the path of the folder: ')


def validated_path_input(type: str) -> str:
    """Picks path to use from user input in GUI or command line.

    Args:
        type: keyword for the kind of object pointed by the path.

    Returns:
        The selected path.
    """
    while True:
        try:
            if type == 'csv':
                path = pick_with_tkinter(mode='file')
                logger.debug(path)
                if not path:
                    # node is not in computation mode, MQTT message cannot be sent
                    logger.critical('No file was selected. Exiting')
                    exit(1)
                assert os.path.isfile(path)

            elif type == 'txt':  # for registering python model
                path = pick_with_tkinter(mode='txt')
                logger.debug(path)
                if not path:
                    # node is not in computation mode, MQTT message cannot be sent
                    logger.critical('No python file was selected. Exiting')
                    exit(1)
                assert os.path.isfile(path)
            else:
                path = pick_with_tkinter(mode='dir')
                logger.debug(path)
                if not path:
                    # node is not in computation mode, MQTT message cannot be sent
                    logger.critical('No directory was selected. Exiting')
                    exit(1)
                assert os.path.isdir(path)
            break
        except Exception:
            error_msg = '[ERROR] Invalid path. Please enter a valid path.'
            try:
                tkinter.messagebox.showerror(title='Error', message=error_msg)
            except ModuleNotFoundError:
                warnings.warn(error_msg)

    return path


def add_database(interactive: bool = True,
                 path: str = None,
                 name: str = None,
                 tags: str = None,
                 description: str = None,
                 data_type: str = None):
    """Adds a dataset to the node database.

    Also queries interactively the user on the command line (and file browser)
    for dataset parameters if needed.

    Args:
        interactive: Whether to query interactively for dataset parameters
            even if they are all passed as arguments. Defaults to `True`.
        path: Path to the dataset.
        name: Keyword for the dataset.
        tags: Comma separated list of tags for the dataset.
        description: Human readable description of the dataset.
        data_type: Keyword for the data type of the dataset.
    """

    # if all args are provided, just try to load the data
    # if not, ask the user more informations
    if interactive or \
       path is None or \
       name is None or \
       tags is None or \
       description is None or \
       data_type is None :


        print('Welcome to the Fed-BioMed CLI data manager')

        if interactive is True:
            data_type = validated_data_type_input()
        else:
            data_type = 'default'

        dataset_parameters = None

        if data_type == 'default':
            tags = ['#MNIST', "#dataset"]
            if interactive is True:
                while input(f'MNIST will be added with tags {tags} [y/N]').lower() != 'y':
                    pass
                path = validated_path_input(data_type)
            name = 'MNIST'
            description = 'MNIST database'

        elif data_type == 'mednist':
            tags = ['#MEDNIST', "#dataset"]
            if interactive is True:
                while input(f'MEDNIST will be added with tags {tags} [y/N]').lower() != 'y':
                    pass
                path = validated_path_input(data_type)
            name = 'MEDNIST'
            description = 'MEDNIST dataset'
        else:

            available_flamby_datasets, valid_flamby_options = get_flamby_datasets()
            name = input('Name of the database: ')

            tags = input('Tags (separate them by comma and no spaces): ')
            tags = tags.replace(' ', '').split(',')

            description = input('Description: ')

            if data_type == 'medical-folder':
                # get medical-folder root
                print('Please select the root folder of the Medical Folder dataset')
                path = validated_path_input(type='dir')
                # get tabular file
                print('Please select the demographics file (must be CSV or TSV)')
                tabular_file_path = validated_path_input(type='csv')
                # get index col from user
                column_values = MedicalFolderController.demographics_column_names(tabular_file_path)
                print("\nHere are all the columns contained in demographics file:\n")
                for i, col in enumerate(column_values):
                    print(f'{i:3} : {col}')
                if interactive:
                    keep_asking_for_input = True
                    while keep_asking_for_input:
                        try:
                            index_col = input('\nPlease input the (numerical) index of the column containing '
                                              'the subject ids corresponding to image folder names \n')
                            index_col = int(index_col)
                            keep_asking_for_input = False
                        except ValueError:
                            warnings.warn('Please input a numeric value (integer)')
                dataset_parameters = {} if dataset_parameters is None else dataset_parameters
                dataset_parameters['tabular_file'] = tabular_file_path
                dataset_parameters['index_col'] = index_col

            elif data_type in list(valid_flamby_options.values()):
                path = '/' # no path needs to be defined in the case of FLamby, as it is already internally handled on FLamby side.
                flamby_dataset_index = get_key_from_value(valid_flamby_options, data_type)
                module = __import__(available_flamby_datasets[flamby_dataset_index], fromlist='dummy')
                n_centers = module.NUM_CLIENTS
                dataset_parameters = {}
                keep_asking_for_input = True
                while keep_asking_for_input:
                    try:
                        center_id = int(input(f"Give a center id between 0 and {str(n_centers-1)}: "))
                        if center_id >= 0 and center_id < n_centers:
                            keep_asking_for_input = False
                    except ValueError:
                        warnings.warn(f'Please input a numeric value (integer) between 0 and {str(n_centers-1)}')
                dataset_parameters["center_id"] = center_id
                dataset_parameters["fed_class"] = available_flamby_datasets[flamby_dataset_index]
                dataset_parameters["flamby"] = True
            else:
                path = validated_path_input(data_type)

    else:
        # all data have been provided at call
        # check few things

        # transform a string with coma(s) as a string list
        tags = str(tags).split(',')

        name = str(name)
        description = str(description)

        data_type = str(data_type).lower()
        if data_type not in [ 'csv', 'default', 'mednist', 'images' ]:
            data_type = 'default'

        if not os.path.exists(path):
            logger.critical("provided path does not exists: " + path)

        # quick fix, but is this what we expect on the line just after ????
        dataset_parameters = None

    # Add database
    try:
        dataset_manager.add_database(name=name,
                                     tags=tags,
                                     data_type=data_type,
                                     description=description,
                                     path=path,
                                     dataset_parameters=dataset_parameters)
    except (AssertionError, FedbiomedDatasetManagerError) as e:
        if interactive is True:
            try:
                tkinter.messagebox.showwarning(title='Warning', message=str(e))
            except ModuleNotFoundError:
                warnings.warn(f'[ERROR]: {e}')
        else:
            warnings.warn(f'[ERROR]: {e}')
        exit(1)
    except FedbiomedDatasetError as err:
        warnings.warn(f'[ERROR]: {err} ... Aborting'
                      "\nHint: are you sure you have selected the correct index in Demographic file?")
    print('\nGreat! Take a look at your data:')
    dataset_manager.list_my_data(verbose=True)


=======
>>>>>>> 2c021243
def node_signal_handler(signum: int, frame: Union[FrameType, None]):
    """Signal handler that terminates the process.

    Args:
        signum: Signal number received.
        frame: Frame object received. Currently unused

    Raises:
       SystemExit: Always raised.
    """

    # get the (running) Node object
    global node

    if node:
        node.send_error(ErrorNumbers.FB312)
    else:
        logger.error("Cannot send error message to researcher (node not initialized yet)")
    logger.critical("Node stopped in signal_handler, probably by user decision (Ctrl C)")
    time.sleep(1)
    sys.exit(signum)


def manage_node(node_args: Union[dict, None] = None):
    """Runs the node component and blocks until the node terminates.

    Intended to be launched by the node in a separate process/thread.

    Instantiates `Node` and `DatasetManager` object, start exchaning
    messages with the researcher via the `Node`, passes control to the `Node`.

    Args:
        node_args: command line arguments for node.
            See `Round()` for details.
    """

    global node

    try:
        signal.signal(signal.SIGTERM, node_signal_handler)

        logger.info('Launching node...')

        # Register default models and update hashes
        if environ["MODEL_APPROVAL"]:
            # This methods updates hashes if hashing algorithm has changed
            model_manager.check_hashes_for_registered_models()
            if environ["ALLOW_DEFAULT_MODELS"]:
                logger.info('Loading default models')
                model_manager.register_update_default_models()
        else:
            logger.warning('Model approval for train request is not activated. ' +
                           'This might cause security problems. Please, consider to enable model approval.')

        logger.info('Starting communication channel with network')
        node = Node(dataset_manager=dataset_manager,
                    model_manager=model_manager,
                    node_args=node_args)
        node.start_messaging(block=False)

        logger.info('Starting task manager')
        node.task_manager()  # handling training tasks in queue

    except FedbiomedError:
        logger.critical("Node stopped.")
        # we may add extra information for the user depending on the error

    except Exception as e:
        # must send info to the researcher (no mqqt should be handled by the previous FedbiomedError)
        node.send_error(ErrorNumbers.FB300, extra_msg="Error = " + str(e))
        logger.critical("Node stopped.")

    finally:
        # this is triggered by the signal.SIGTERM handler SystemExit(0)
        #
        # cleaning staff should be done here
        pass


    # finally:
    #     # must send info to the researcher (as critical ?)
    #     logger.critical("(CRIT)Node stopped, probably by user decision (Ctrl C)")
    #     time.sleep(1)
    #     logger.exception("Reason:")
    #     time.sleep(1)

def launch_node(node_args: Union[dict, None] = None):
    """Launches a node in a separate process.

    Process ends when user triggers a KeyboardInterrupt exception (CTRL+C).

    Args:
        node_args: Command line arguments for node
            See `Round()` for details.
    """

    p = Process(target=manage_node, name='node-' + environ['NODE_ID'], args=(node_args,))
    p.daemon = True
    p.start()

    logger.info("Node started as process with pid = " + str(p.pid))
    try:
        print('To stop press Ctrl + C.')
        p.join()
    except KeyboardInterrupt:
        p.terminate()

        # give time to the node to send a MQTT message
        time.sleep(1)
        while p.is_alive():
            logger.info("Terminating process id =" + str(p.pid))
            time.sleep(1)

        # (above) p.exitcode returns None if not finished yet
        logger.info('Exited with code ' + str(p.exitcode))

        exit()


def launch_cli():
    """Parses command line input for the node component and launches node accordingly.
    """

    parser = argparse.ArgumentParser(description=f'{__intro__}:A CLI app for fedbiomed researchers.',
                                     formatter_class=argparse.RawTextHelpFormatter)

    parser.add_argument('-a', '--add',
                        help='Add and configure local dataset (interactive)',
                        action='store_true')
    parser.add_argument('-am', '--add-mnist',
                        help='Add MNIST local dataset (non-interactive)',
                        type=str, nargs='?', const='', metavar='path_mnist',
                        action='store')
    # this option provides a json file describing the data to add
    parser.add_argument('-adff', '--add-dataset-from-file',
                        help='Add a local dataset described by json file (non-interactive)',
                        type=str,
                        action='store')
    parser.add_argument('-d', '--delete',
                        help='Delete existing local dataset (interactive)',
                        action='store_true')
    parser.add_argument('-da', '--delete-all',
                        help='Delete all existing local datasets (non interactive)',
                        action='store_true')
    parser.add_argument('-dm', '--delete-mnist',
                        help='Delete existing MNIST local dataset (non-interactive)',
                        action='store_true')
    parser.add_argument('-l', '--list',
                        help='List my shared_data',
                        action='store_true')
    parser.add_argument('-s', '--start-node',
                        help='Start fedbiomed node.',
                        action='store_true')
    parser.add_argument('-rml', '--register-model',
                        help='Register and approve a model from a local file.',
                        action='store_true')
    parser.add_argument('-aml', '--approve-model',
                        help='Approve a model (requested, default or registered)',
                        action='store_true')
    parser.add_argument('-rjml', '--reject-model',
                        help='Reject a model (requested, default or registered)',
                        action='store_true')
    parser.add_argument('-uml', '--update-model',
                        help='Update model file (for a model registered from a local file)',
                        action='store_true')
    parser.add_argument('-dml', '--delete-model',
                        help='Delete a model from database (not for default models)',
                        action='store_true')
    parser.add_argument('-lms', '--list-models',
                        help='List all models (requested, default or registered)',
                        action='store_true')
    parser.add_argument('-vml', '--view-model',
                        help='View a model source code (requested, default or registered)',
                        action='store_true')
    parser.add_argument('-g', '--gpu',
                        help='Use of a GPU device, if any available (default: dont use GPU)',
                        action='store_true')
    parser.add_argument('-gn', '--gpu-num',
                        help='Use GPU device with the specified number instead of default device, if available',
                        type=int,
                        action='store')
    parser.add_argument('-go', '--gpu-only',
                        help='Force use of a GPU device, if any available, even if researcher doesnt ' +
                        'request it (default: dont use GPU)',
                        action='store_true')

    args = parser.parse_args()

    if not any(args.__dict__.values()):
        parser.print_help()
    else:
        print(__intro__)
        print('\t- 🆔 Your node ID:', environ['NODE_ID'], '\n')

    if args.add:
        add_database()
    elif args.add_mnist is not None:
        add_database(interactive=False, path=args.add_mnist)
    elif args.add_dataset_from_file is not None:
        print("Dataset description file provided: adding these data")
        try:
            with open(args.add_dataset_from_file) as json_file:
                data = json.load(json_file)
        except:
            logger.critical("cannot read dataset json file: " + args.add_dataset_from_file)
            sys.exit(-1)

        # verify that json file is complete
        for k in ["path", "data_type", "description", "tags", "name"]:
            if k not in data:
                logger.critical("dataset json file corrupted: " + args.add_dataset_from_file )

        # dataset path can be defined:
        # - as an absolute path -> take it as it is
        # - as a relative path  -> add the ROOT_DIR in front of it
        # - using an OS environment variable -> transform it
        #
        elements = data["path"].split(os.path.sep)
        if elements[0].startswith("$") :
            # expand OS environment variable
            var = elements[0][1:]
            if var in os.environ:
                var = os.environ[var]
                elements[0] = var
            else:
                logger.info("Unknown env var: " + var)
                elements[0] = ""
        elif elements[0]:
            # p is relative (does not start with /)
            # prepend with topdir
            elements = [ environ["ROOT_DIR"] ] + elements

        # rebuild the path with these (eventually) new elements
        data["path"] = os.path.join(os.path.sep, *elements)

        # add the dataset to local database (not interactive)
        add_database(interactive=False,
                     path=data["path"],
                     data_type=data["data_type"],
                     description=data["description"],
                     tags=data["tags"],
                     name=data["name"]
                     )

    elif args.list:
        print('Listing your data available')
        data = dataset_manager.list_my_data(verbose=True)
        if len(data) == 0:
            print('No data has been set up.')
    elif args.delete:
        delete_database()
    elif args.delete_all:
        delete_all_database()
    elif args.delete_mnist:
        delete_database(interactive=False)
    elif args.register_model:
        register_model()
    elif args.approve_model:
        approve_model()
    elif args.reject_model:
        reject_model()
    elif args.update_model:
        update_model()
    elif args.delete_model:
        delete_model()
    elif args.list_models:
        model_manager.list_models(verbose=True)
    elif args.view_model:
        view_model()
    elif args.start_node:
        # convert to node arguments structure format expected in Round()
        node_args = {
            'gpu': (args.gpu_num is not None) or (args.gpu is True) or (args.gpu_only is True),
            'gpu_num': args.gpu_num,
            'gpu_only': (args.gpu_only is True)
        }
        launch_node(node_args)


def main():
    """Entry point for the node.
    """
    try:
        launch_cli()
    except KeyboardInterrupt:
        # send error message to researcher via logger.error()
        logger.critical('Operation cancelled by user.')


if __name__ == '__main__':
    main()<|MERGE_RESOLUTION|>--- conflicted
+++ resolved
@@ -21,8 +21,6 @@
 from fedbiomed.node.cli_utils import dataset_manager, add_database, delete_database, delete_all_database, \
     model_manager, register_model, update_model, approve_model, reject_model, delete_model, view_model    
 
-from fedbiomed.node.flamby_utils import get_flamby_datasets, get_key_from_value
-
 
 #
 # print(pyfiglet.Figlet("doom").renderText(' fedbiomed node'))
@@ -45,308 +43,6 @@
 readline.parse_and_bind("tab: complete")
 
 
-<<<<<<< HEAD
-def validated_data_type_input() -> str:
-    """Picks data type to use from user input on command line.
-    Returns:
-        A string keyword for one of the possible data type
-            ('csv', 'default', 'mednist', 'images', 'medical-folder').
-        or a function which allows the user to choose from different flamby datasets.
-    """
-    valid_options = ['csv', 'default', 'mednist', 'images', 'medical-folder', 'flamby']
-    valid_options = {i: val for i, val in enumerate(valid_options, 1)}
-
-    msg = "Please select the data type that you're configuring:\n"
-    msg += "\n".join([f"\t{i}) {val}" for i, val in valid_options.items()])
-    msg += "\nselect: "
-
-    while True:
-        try:
-            t = int(input(msg))
-            assert t in valid_options.keys()
-            if valid_options[t] == 'flamby':
-                return validated_flamby_dataset_input()
-            break
-        except Exception:
-            warnings.warn('\n[ERROR] Please, enter a valid option')
-
-    return valid_options[t]
-
-
-def validated_flamby_dataset_input() -> str:
-    """Picks flamby dataset option to use from user input on command line. Allows to user to go back in the previous
-    selection menu.
-    Returns:
-        A string keyword for one of the possible data type
-            (all names identifying the detected flamby datasets).
-    """
-    _, valid_flamby_options = get_flamby_datasets()
-    msg = "Please select the FLamby dataset that you're configuring (enter 'b' to go back):\n"
-    msg += "\n".join([f"\t{i}) {val}" for i, val in valid_flamby_options.items()])
-    msg += "\nselect: "
-
-    while True:
-        try:
-            t = input(msg)
-            if t == 'b':
-                return validated_data_type_input()
-            else:
-                t = int(t)
-            assert t in valid_flamby_options.keys()
-            break
-        except Exception:
-            warnings.warn('\n[ERROR] Please, enter a valid option')
-
-    return valid_flamby_options[t]
-
-
-def pick_with_tkinter(mode: str = 'file') -> str:
-    """Opens a tkinter graphical user interface to select dataset.
-
-    Args:
-        mode: type of file to select. Can be `txt` (for .txt files)
-            or `file` (for .csv files)
-            Defaults to `file`.
-
-    Returns:
-        The selected path.
-    """
-    try:
-        # root = TK()
-        # root.withdraw()
-        # root.attributes("-topmost", True)
-        if mode == 'file':
-            return tkinter.filedialog.askopenfilename(
-                filetypes=[
-                    ("CSV files",
-                     "*.csv")
-                ]
-            )
-        elif mode == 'txt':
-            return tkinter.filedialog.askopenfilename(
-                filetypes=[
-                    ("Text files",
-                     "*.txt")
-                ]
-            )
-        else:
-            return tkinter.filedialog.askdirectory()
-
-    except (ModuleNotFoundError, _tkinter.TclError):
-        # handling case where tkinter package cannot be found on system
-        # or if tkinter crashes
-        if mode == 'file' or mode == 'txt':
-            return input('Insert the path of the file: ')
-        else:
-            return input('Insert the path of the folder: ')
-
-
-def validated_path_input(type: str) -> str:
-    """Picks path to use from user input in GUI or command line.
-
-    Args:
-        type: keyword for the kind of object pointed by the path.
-
-    Returns:
-        The selected path.
-    """
-    while True:
-        try:
-            if type == 'csv':
-                path = pick_with_tkinter(mode='file')
-                logger.debug(path)
-                if not path:
-                    # node is not in computation mode, MQTT message cannot be sent
-                    logger.critical('No file was selected. Exiting')
-                    exit(1)
-                assert os.path.isfile(path)
-
-            elif type == 'txt':  # for registering python model
-                path = pick_with_tkinter(mode='txt')
-                logger.debug(path)
-                if not path:
-                    # node is not in computation mode, MQTT message cannot be sent
-                    logger.critical('No python file was selected. Exiting')
-                    exit(1)
-                assert os.path.isfile(path)
-            else:
-                path = pick_with_tkinter(mode='dir')
-                logger.debug(path)
-                if not path:
-                    # node is not in computation mode, MQTT message cannot be sent
-                    logger.critical('No directory was selected. Exiting')
-                    exit(1)
-                assert os.path.isdir(path)
-            break
-        except Exception:
-            error_msg = '[ERROR] Invalid path. Please enter a valid path.'
-            try:
-                tkinter.messagebox.showerror(title='Error', message=error_msg)
-            except ModuleNotFoundError:
-                warnings.warn(error_msg)
-
-    return path
-
-
-def add_database(interactive: bool = True,
-                 path: str = None,
-                 name: str = None,
-                 tags: str = None,
-                 description: str = None,
-                 data_type: str = None):
-    """Adds a dataset to the node database.
-
-    Also queries interactively the user on the command line (and file browser)
-    for dataset parameters if needed.
-
-    Args:
-        interactive: Whether to query interactively for dataset parameters
-            even if they are all passed as arguments. Defaults to `True`.
-        path: Path to the dataset.
-        name: Keyword for the dataset.
-        tags: Comma separated list of tags for the dataset.
-        description: Human readable description of the dataset.
-        data_type: Keyword for the data type of the dataset.
-    """
-
-    # if all args are provided, just try to load the data
-    # if not, ask the user more informations
-    if interactive or \
-       path is None or \
-       name is None or \
-       tags is None or \
-       description is None or \
-       data_type is None :
-
-
-        print('Welcome to the Fed-BioMed CLI data manager')
-
-        if interactive is True:
-            data_type = validated_data_type_input()
-        else:
-            data_type = 'default'
-
-        dataset_parameters = None
-
-        if data_type == 'default':
-            tags = ['#MNIST', "#dataset"]
-            if interactive is True:
-                while input(f'MNIST will be added with tags {tags} [y/N]').lower() != 'y':
-                    pass
-                path = validated_path_input(data_type)
-            name = 'MNIST'
-            description = 'MNIST database'
-
-        elif data_type == 'mednist':
-            tags = ['#MEDNIST', "#dataset"]
-            if interactive is True:
-                while input(f'MEDNIST will be added with tags {tags} [y/N]').lower() != 'y':
-                    pass
-                path = validated_path_input(data_type)
-            name = 'MEDNIST'
-            description = 'MEDNIST dataset'
-        else:
-
-            available_flamby_datasets, valid_flamby_options = get_flamby_datasets()
-            name = input('Name of the database: ')
-
-            tags = input('Tags (separate them by comma and no spaces): ')
-            tags = tags.replace(' ', '').split(',')
-
-            description = input('Description: ')
-
-            if data_type == 'medical-folder':
-                # get medical-folder root
-                print('Please select the root folder of the Medical Folder dataset')
-                path = validated_path_input(type='dir')
-                # get tabular file
-                print('Please select the demographics file (must be CSV or TSV)')
-                tabular_file_path = validated_path_input(type='csv')
-                # get index col from user
-                column_values = MedicalFolderController.demographics_column_names(tabular_file_path)
-                print("\nHere are all the columns contained in demographics file:\n")
-                for i, col in enumerate(column_values):
-                    print(f'{i:3} : {col}')
-                if interactive:
-                    keep_asking_for_input = True
-                    while keep_asking_for_input:
-                        try:
-                            index_col = input('\nPlease input the (numerical) index of the column containing '
-                                              'the subject ids corresponding to image folder names \n')
-                            index_col = int(index_col)
-                            keep_asking_for_input = False
-                        except ValueError:
-                            warnings.warn('Please input a numeric value (integer)')
-                dataset_parameters = {} if dataset_parameters is None else dataset_parameters
-                dataset_parameters['tabular_file'] = tabular_file_path
-                dataset_parameters['index_col'] = index_col
-
-            elif data_type in list(valid_flamby_options.values()):
-                path = '/' # no path needs to be defined in the case of FLamby, as it is already internally handled on FLamby side.
-                flamby_dataset_index = get_key_from_value(valid_flamby_options, data_type)
-                module = __import__(available_flamby_datasets[flamby_dataset_index], fromlist='dummy')
-                n_centers = module.NUM_CLIENTS
-                dataset_parameters = {}
-                keep_asking_for_input = True
-                while keep_asking_for_input:
-                    try:
-                        center_id = int(input(f"Give a center id between 0 and {str(n_centers-1)}: "))
-                        if center_id >= 0 and center_id < n_centers:
-                            keep_asking_for_input = False
-                    except ValueError:
-                        warnings.warn(f'Please input a numeric value (integer) between 0 and {str(n_centers-1)}')
-                dataset_parameters["center_id"] = center_id
-                dataset_parameters["fed_class"] = available_flamby_datasets[flamby_dataset_index]
-                dataset_parameters["flamby"] = True
-            else:
-                path = validated_path_input(data_type)
-
-    else:
-        # all data have been provided at call
-        # check few things
-
-        # transform a string with coma(s) as a string list
-        tags = str(tags).split(',')
-
-        name = str(name)
-        description = str(description)
-
-        data_type = str(data_type).lower()
-        if data_type not in [ 'csv', 'default', 'mednist', 'images' ]:
-            data_type = 'default'
-
-        if not os.path.exists(path):
-            logger.critical("provided path does not exists: " + path)
-
-        # quick fix, but is this what we expect on the line just after ????
-        dataset_parameters = None
-
-    # Add database
-    try:
-        dataset_manager.add_database(name=name,
-                                     tags=tags,
-                                     data_type=data_type,
-                                     description=description,
-                                     path=path,
-                                     dataset_parameters=dataset_parameters)
-    except (AssertionError, FedbiomedDatasetManagerError) as e:
-        if interactive is True:
-            try:
-                tkinter.messagebox.showwarning(title='Warning', message=str(e))
-            except ModuleNotFoundError:
-                warnings.warn(f'[ERROR]: {e}')
-        else:
-            warnings.warn(f'[ERROR]: {e}')
-        exit(1)
-    except FedbiomedDatasetError as err:
-        warnings.warn(f'[ERROR]: {err} ... Aborting'
-                      "\nHint: are you sure you have selected the correct index in Demographic file?")
-    print('\nGreat! Take a look at your data:')
-    dataset_manager.list_my_data(verbose=True)
-
-
-=======
->>>>>>> 2c021243
 def node_signal_handler(signum: int, frame: Union[FrameType, None]):
     """Signal handler that terminates the process.
 
