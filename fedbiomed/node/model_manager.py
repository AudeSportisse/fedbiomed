--- conflicted
+++ resolved
@@ -81,13 +81,8 @@
         except FileNotFoundError:
             raise FedbiomedModelManagerError(ErrorNumbers.FB606.value + f": model file {path} not found on system")
         except PermissionError:
-<<<<<<< HEAD
             raise FedbiomedModelManagerError(ErrorNumbers.FB606.value + f": cannot open model file {path} due" +
                                                                         " to unsatisfactory privilege")
-=======
-            raise FedbiomedModelManagerError(ErrorNumbers.FB606.value + f" cannot open model file {path} due" +
-                                             " to unsatisfactory privilege")
->>>>>>> 7498f246
         except OSError:
             raise FedbiomedModelManagerError(ErrorNumbers.FB606.value + f": cannot open model file {path} " +
                                              "(file might have been corrupted)")
@@ -103,13 +98,8 @@
                                   rename_locals=False)
         except Exception as err:
             # minify doesn't provide any specific exception
-<<<<<<< HEAD
             raise FedbiomedModelManagerError(ErrorNumbers.FB606.value + f": cannot minify file {path}"
                                              f"details: {err}")
-=======
-            raise FedbiomedModelManagerError(ErrorNumbers.FB606.value + f"cannot minify file {path}"
-                                                                        f"details: {err}")
->>>>>>> 7498f246
         # Hash model content based on active hashing algorithm
         if hash_algo in HashingAlgorithms.list():
             hashing = HASH_FUNCTIONS[hash_algo]()
@@ -154,13 +144,13 @@
                 models_name_get = self._db.get(self._database.name == name)
             except Exception as err:
                 error = ErrorNumbers.FB606.value + ": search request on database failed." + \
-                        f" Details: {str(err)}"
+                    f" Details: {str(err)}"
                 logger.critical(error)
                 raise FedbiomedModelManagerError(error)
             if models_name_get:
                 error = ErrorNumbers.FB606.value + \
-                        f': there is already a existing model with same name: "{name}"' + \
-                        '. Please use different name'
+                    f': there is already a existing model with same name: "{name}"' + \
+                    '. Please use different name'
                 logger.critical(error)
                 raise FedbiomedModelManagerError(error)
 
@@ -169,7 +159,7 @@
                 models_path_get = self._db.get(self._database.model_path == path)
             except Exception as err:
                 error = ErrorNumbers.FB606.value + ": search request on database failed." + \
-                        f" Details: {str(err)}"
+                    f" Details: {str(err)}"
                 logger.critical(error)
                 raise FedbiomedModelManagerError(error)
             if models_path_get:
@@ -185,23 +175,17 @@
                 elif hash is None:
                     models_hash_get = self._db.get(self._database.algorithm == algorithm)
                 else:
-<<<<<<< HEAD
                     models_hash_get = self._db.get((self._database.hash == hash) &
                                                    (self._database.algorithm == algorithm))
             except Exception as err:
-=======
-                    models_hash_get = self._db.get(
-                        (self._database.hash == hash) & (self._database.algorithm == algorithm))
-            except RuntimeError as err:
->>>>>>> 7498f246
                 error = ErrorNumbers.FB606.value + ": search request on database failed." + \
-                        f" Details: {str(err)}"
+                    f" Details: {str(err)}"
                 logger.critical(error)
                 raise FedbiomedModelManagerError(error)
             if models_hash_get:
                 error = ErrorNumbers.FB606.value + \
-                        ': there is already an existing model in database same code hash, ' + \
-                        f'model name is "{models_hash_get["name"]}"'
+                    ': there is already an existing model in database same code hash, ' + \
+                    f'model name is "{models_hash_get["name"]}"'
                 logger.critical(error)
                 raise FedbiomedModelManagerError(error)
 
@@ -394,7 +378,6 @@
             model = None
 
         return is_status, model
-<<<<<<< HEAD
 
     def get_model_by_name(self, model_name: str) -> Union[Dict[str, Any], None]:
         """Gets model from database, by its name
@@ -426,8 +409,6 @@
         if not model:
             model = None
         return model
-=======
->>>>>>> 7498f246
 
     def get_model_from_database(self,
                                 model_path: str
@@ -448,14 +429,8 @@
         """
         self._db.clear_cache()
 
-<<<<<<< HEAD
         if not isinstance(model_path, str):
             raise FedbiomedModelManagerError(ErrorNumbers.FB606.value + " : no model_path specified")
-=======
-        if model_path is None:
-            raise FedbiomedModelManagerError(ErrorNumbers.FB606.value + " : model_path not found in database entry"
-                                                                        f" ({model_path})")
->>>>>>> 7498f246
         req_model_hash, _ = self._create_hash(model_path)
 
         _all_models_which_have_req_hash = (self._database.hash == req_model_hash)
@@ -474,7 +449,6 @@
         return model
 
     def get_model_by_id(self, model_id: str, secure: bool = True, content: bool = False) -> Union[Dict[str, Any], None]:
-<<<<<<< HEAD
         """Get a model in database given his `model_id`
 
         Also add a `content` key to the returned dictionary.
@@ -493,36 +467,15 @@
         Raises:
             FedbiomedModelManagerError: bad parameter type
             FedbiomedModelManagerError: database access problem
-=======
-        """Returns model entry from database through a query based on the model_id.
-        If there is no model matching [`model_id`], returns None
-        
-        Args:
-            model_id: id of the model
-            secure: whether to remove sensible information when displaying entry or not
-            content: whether file content of the model should be outputed or not
-            
-        Returns:
-            model entry matching [`model_id`]. Content/fields of the model depend(s) of [`secure`] 
-            and [`content`] arguments.
-            
->>>>>>> 7498f246
         """
         if not isinstance(model_id, str):
             raise FedbiomedModelManagerError(ErrorNumbers.FB606.value + f': model_id {model_id} is not a string')
 
-<<<<<<< HEAD
         try:
             model = self._db.get(self._database.model_id == model_id)
         except Exception as e:
             raise FedbiomedModelManagerError(
                 ErrorNumbers.FB606.value + f"database get operation failed, with following error: {str(e)}")
-=======
-        if content and model is not None:
-            with open(model["model_path"], 'r') as file:
-                model_content = file.read()
-            model.update({"content": model_content})
->>>>>>> 7498f246
 
         if isinstance(model, dict):
             if content:
@@ -531,14 +484,11 @@
             else:
                 model_content = None
 
-<<<<<<< HEAD
             if secure and model is not None:
                 self._remove_sensible_keys_from_request(model)
 
             model.update({"content": model_content})
 
-=======
->>>>>>> 7498f246
         return model
 
     @staticmethod
@@ -597,11 +547,7 @@
             logger.error(f"Can not check whether model has already be registered or not due to error: {fed_err}")
             downloadable_checkable = False
 
-<<<<<<< HEAD
         if not is_existant  and downloadable_checkable:
-=======
-        if not is_existant and not non_downaloadable:
->>>>>>> 7498f246
             # move model into corresponding directory (from TMP_DIR to MODEL_DIR)
             try:
                 logger.debug("Storing TrainingPlan into requested model directory")
@@ -725,12 +671,7 @@
                      'approval_obligation': False,
                      'status': 'Error',
                      'msg': ErrorNumbers.FB606.value +
-<<<<<<< HEAD
                      f': Cannot check if model has been registered. Details {fed_err}'}
-=======
-                            f': Cannot check if model has been registered. Details {fed_err}'}
-
->>>>>>> 7498f246
         except FedbiomedRepositoryError as fed_err:
             reply = {**header,
                      'success': False,
@@ -888,19 +829,14 @@
                                  'date_last_action': datetime.now().strftime("%d-%m-%Y %H:%M:%S.%f"),
                                  'model_path': path},
                                 self._database.model_id == model_id)
-<<<<<<< HEAD
             except Exception as err:
                 raise FedbiomedModelManagerError(ErrorNumbers.FB606.value + ": update database failed. Details :"
                                                  f"{str(err)}")
-=======
-            except ValueError as err:
-                raise FedbiomedModelManagerError(ErrorNumbers.value + ": update database failed. Details :"
-                                                                      f"{str(err)}")
->>>>>>> 7498f246
         else:
-            raise FedbiomedModelManagerError(ErrorNumbers.FB606.value + 'You cannot update default models. Please '
-                                                                        'update them through their files saved in `default_models` directory '
-                                                                        'and restart your node')
+            raise FedbiomedModelManagerError(
+                ErrorNumbers.FB606.value + 'You cannot update default models. Please '
+                'update them through their files saved in `default_models` directory '
+                'and restart your node')
 
         return True
 
@@ -1008,7 +944,6 @@
         self._db.clear_cache()
         try:
             model = self._db.get(self._database.model_id == model_id)
-<<<<<<< HEAD
         except Exception as err:
             raise FedbiomedModelManagerError(ErrorNumbers.FB606.value + ": cannot get model from database."
                                              f"Details: {str(err)}")
@@ -1027,20 +962,6 @@
             raise FedbiomedModelManagerError(ErrorNumbers.FB606.value + 'For default models, please remove'
                                              ' model file from `default_models` and restart your node')
 
-=======
-            if model is None:
-                raise FedbiomedModelManagerError(ErrorNumbers.FB606.value +
-                                                 f": model {model_id} not in database")
-            if model['model_type'] != ModelTypes.DEFAULT.value:
-
-                self._db.remove(doc_ids=[model.doc_id])
-            else:
-                raise FedbiomedModelManagerError(ErrorNumbers.FB606.value + 'For default models, please remove'
-                                                                            ' model file from `default_models` and restart your node')
-        except RuntimeError as err:
-            raise FedbiomedModelManagerError(ErrorNumbers.FB606.value + ": cannot get model from database."
-                                                                        f"Details: {str(err)}")
->>>>>>> 7498f246
         return True
 
     def list_models(self, sort_by: Union[str, None] = None,
@@ -1087,36 +1008,25 @@
             select_status = [x.value for x in select_status if isinstance(x, ModelApprovalStatus)]
             # extract value from ModelApprovalStatus
             try:
-<<<<<<< HEAD
-                models = self._db.search(self._database.model_status.one_of(select_status))
-            except Exception as err:
-                raise FedbiomedModelManagerError(ErrorNumbers.FB606.value + 
-=======
                 if search:
                     models = self._db.search(self._database.model_status.one_of(select_status) &
                                              self._database[search["by"]].matches(search["text"], flags=re.IGNORECASE))
                 else:
                     models = self._db.search(self._database.model_status.one_of(select_status))
-            except RuntimeError as rerr:
+            except Exception as err:
                 raise FedbiomedModelManagerError(ErrorNumbers.FB606.value +
->>>>>>> 7498f246
                                                  ": request failed when looking for a model into database with" +
                                                  f" error: {err}")
 
         else:
-<<<<<<< HEAD
-            try:
-                models = self._db.all()
+            try:
+                if search:
+                    models = self._db.search(self._database[search["by"]].matches(search["text"], flags=re.IGNORECASE))
+                else:
+                    models = self._db.all()
             except Exception as e:
                 raise FedbiomedModelManagerError(
                     ErrorNumbers.FB606.value + f"database full read operation failed, with following error: {str(e)}")
-        # Drop some keys for security reasons
-=======
-            if search:
-                models = self._db.search(self._database[search["by"]].matches(search["text"], flags=re.IGNORECASE))
-            else:
-                models = self._db.all()
->>>>>>> 7498f246
 
         # Drop some keys for security reasons
         for doc in models:
@@ -1124,18 +1034,13 @@
 
         if sort_by is not None:
             # sorting model fields by column attributes
-<<<<<<< HEAD
             try:
                 is_entry_exists = self._db.search(self._database[sort_by].exists())
             except Exception as e:
                 raise FedbiomedModelManagerError(
                     ErrorNumbers.FB606.value + f"database search operation failed, with following error: {str(e)}")
             if is_entry_exists and sort_by not in self._tags_to_remove:
-                models = sorted(models, key= lambda x: (x[sort_by] is None, x[sort_by]))
-=======
-            if self._db.search(self._database[sort_by].exists()) and sort_by not in self._tags_to_remove:
                 models = sorted(models, key=lambda x: (x[sort_by] is None, x[sort_by]))
->>>>>>> 7498f246
             else:
                 logger.warning(f"Field {sort_by} is not available in dataset")
 
