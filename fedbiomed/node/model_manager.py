"""Manages model approval for a node.
"""

from datetime import datetime
import hashlib
import os
import re
from python_minifier import minify
import shutil
from tabulate import tabulate
from tinydb import TinyDB, Query
from typing import Any, Dict, List, Tuple, Union
import uuid

from fedbiomed.common.constants import HashingAlgorithms, ModelApprovalStatus, ModelTypes, ErrorNumbers
from fedbiomed.common.exceptions import FedbiomedModelManagerError, FedbiomedRepositoryError
from fedbiomed.common.logger import logger
from fedbiomed.common.message import NodeMessages
from fedbiomed.common.messaging import Messaging
from fedbiomed.common.repository import Repository
from fedbiomed.common.validator import SchemeValidator, ValidateError
from fedbiomed.node.environ import environ

# Collect provided hashing function into a dict
HASH_FUNCTIONS = {
    HashingAlgorithms.SHA256.value: hashlib.sha256,
    HashingAlgorithms.SHA384.value: hashlib.sha384,
    HashingAlgorithms.SHA512.value: hashlib.sha512,
    HashingAlgorithms.SHA3_256.value: hashlib.sha3_256,
    HashingAlgorithms.SHA3_384.value: hashlib.sha3_384,
    HashingAlgorithms.SHA3_512.value: hashlib.sha3_512,
    HashingAlgorithms.BLAKE2B.value: hashlib.blake2s,
    HashingAlgorithms.BLAKE2S.value: hashlib.blake2s,
}

modelsSearchScheme = SchemeValidator({"by": {"rules": [str], "required": True},
                                      "text": {"rules": [str], "required": True}})


class ModelManager:
    """Manages model approval for a node.
    """

    def __init__(self):
        """Class constructor for ModelManager.

        Creates a DB object for the table named as `Models` and builds a query object to query
        the database.
        """
        self._tinydb = TinyDB(environ["DB_PATH"])
        self._db = self._tinydb.table('Models')
        self._database = Query()
        self._repo = Repository(environ['UPLOADS_URL'], environ['TMP_DIR'], environ['CACHE_DIR'])

        self._tags_to_remove = ['model_path',
                                'hash',
                                'date_modified',
                                'date_created']

    @staticmethod
    def _create_hash(path: str):
        """Creates hash with given model file

        Args:
            path: Model file path

        Raises:
            FedbiomedModelManagerError: file cannot be open
            FedbiomedModelManagerError: file cannot be minified
            FedbiomedModelManagerError: Hashing algorithm does not exist in HASH_FUNCTION table
        """
        hash_algo = environ['HASHING_ALGORITHM']

        try:
            with open(path, "r") as model:
                content = model.read()
        except FileNotFoundError:
            raise FedbiomedModelManagerError(ErrorNumbers.FB606.value + f" model file {path} not found on system")
        except PermissionError:
            raise FedbiomedModelManagerError(ErrorNumbers.FB606.value + f" cannot open model file {path} due" +
                                             " to unsatisfactory privilege")
        except OSError:
            raise FedbiomedModelManagerError(ErrorNumbers.FB606.value + f" cannot open model file {path} " +
                                             "(file might have been corrupted)")

        # Minify model file using python_minifier module
        try:
            mini_content = minify(content,
                                  remove_annotations=False,
                                  combine_imports=False,
                                  remove_pass=False,
                                  hoist_literals=False,
                                  remove_object_base=True,
                                  rename_locals=False)
        except Exception as err:
            # minify doesn't provide any specific exception
            raise FedbiomedModelManagerError(ErrorNumbers.FB606.value + f"cannot minify file {path}"
                                                                        f"details: {err}")
        # Hash model content based on active hashing algorithm
        if hash_algo in HashingAlgorithms.list():
            hashing = HASH_FUNCTIONS[hash_algo]()
        else:
            raise FedbiomedModelManagerError(ErrorNumbers.FB606.value + 'Unknown hashing algorithm in the `environ`' +
                                             f' {environ["HASHING_ALGORITHM"]}')

        # Create hash from model minified model content and encoded as `utf-8`
        hashing.update(mini_content.encode('utf-8'))

        return hashing.hexdigest(), hash_algo

    def _check_model_not_existing(self,
                                  name: Union[str, None] = None,
                                  path: Union[str, None] = None,
                                  hash: Union[str, None] = None,
                                  algorithm: Union[str, None] = None) -> None:
        """Check no model exists in database that matches specified criteria.

        For each criterion, if criterion is not None, then check that no entry
        exists in database matching this criterion. Raise an exception if such
        entry exists.

        Hash and algorithm are checked together: if they both have non-None values,
        it is checked whether database contains an entry that both matches
        hash and algorithm.

        Args:
            name: Model name
            path: Model file path
            hash: Model hash
            algorithm: Hashing algorithm

        Raises:
            FedbiomedModelManagerError: at least one model exists in DB matching a criterion
        """
        self._db.clear_cache()

        if name is not None:
            try:
                models_name_get = self._db.get(self._database.name == name)
            except RuntimeError as err:
                error = ErrorNumbers.FB606.value + ": search request on database failed." + \
                        f" Details: {str(err)}"
                logger.critical(error)
                raise FedbiomedModelManagerError(error)
            if models_name_get:
                error = ErrorNumbers.FB606.value + \
                        f': there is already a existing model with same name: "{name}"' + \
                        '. Please use different name'
                logger.critical(error)
                raise FedbiomedModelManagerError(error)

        if path is not None:
            try:
                models_path_get = self._db.get(self._database.model_path == path)
            except RuntimeError as err:
                error = ErrorNumbers.FB606.value + ": search request on database failed." + \
                        f" Details: {str(err)}"
                logger.critical(error)
                raise FedbiomedModelManagerError(error)
            if models_path_get:
                error = ErrorNumbers.FB606.value + f': this model has been added already: {path}'
                logger.critical(error)
                raise FedbiomedModelManagerError(error)

        # TODO: to be more robust we should also check algorithm is the same
        if hash is not None or algorithm is not None:
            try:
                if algorithm is None:
                    models_hash_get = self._db.get(self._database.hash == hash)
                elif hash is None:
                    models_hash_get = self._db.get(self._database.algorithm == algorithm)
                else:
                    models_hash_get = self._db.get(
                        (self._database.hash == hash) & (self._database.algorithm == algorithm))
            except RuntimeError as err:
                error = ErrorNumbers.FB606.value + ": search request on database failed." + \
                        f" Details: {str(err)}"
                logger.critical(error)
                raise FedbiomedModelManagerError(error)
            if models_hash_get:
                error = ErrorNumbers.FB606.value + \
                        ': there is already an existing model in database same code hash, ' + \
                        f'model name is "{models_hash_get["name"]}"'
                logger.critical(error)
                raise FedbiomedModelManagerError(error)

    def register_model(self,
                       name: str,
                       description: str,
                       path: str,
                       model_type: str = ModelTypes.REGISTERED.value,
                       model_id: str = None,
                       researcher_id: str = None
                       ) -> True:
        """Approves/registers model file through CLI.

        Args:
            name: Model file name. The name should be unique. Otherwise, methods
                throws an Exception FedbiomedModelManagerError
            description: Description for model file.
            path: Exact path for the model that will be registered
            model_type: Default is `registered`. It means that model has been registered
                by a user/hospital. Other value can be `default` which indicates
                that model is default (models for tutorials/examples)
            model_id: Pre-defined id for model. Default is None. When it is Nonde method
                creates unique id for the model.
            researcher_id: ID of the researcher who is owner/requester of the model file

        Raises:
            FedbiomedModelManagerError: `model_type` is not `registered` or `default`
            FedbiomedModelManagerError: model is already registered into database
            FedbiomedModelManagerError: model name is already used for saving another model

        Returns:
            Currently always returns True.
        """

        # Check model type is valid
        if model_type not in ModelTypes.list():
            raise FedbiomedModelManagerError(f'Unknown model type: {model_type}')

        if not model_id:
            model_id = 'model_' + str(uuid.uuid4())
        model_hash, algorithm = self._create_hash(path)

        self._db.clear_cache()

        # Verify no such model is already registered
        self._check_model_not_existing(name, path, model_hash, algorithm)

        # Model file creation date
        ctime = datetime.fromtimestamp(os.path.getctime(path)).strftime("%d-%m-%Y %H:%M:%S.%f")
        # Model file modification date
        mtime = datetime.fromtimestamp(os.path.getmtime(path)).strftime("%d-%m-%Y %H:%M:%S.%f")
        # Model file registration date
        rtime = datetime.now().strftime("%d-%m-%Y %H:%M:%S.%f")

        model_object = dict(name=name, description=description,
                            hash=model_hash, model_path=path,
                            model_id=model_id, model_type=model_type,
                            model_status=ModelApprovalStatus.APPROVED.value,
                            algorithm=algorithm,
                            researcher_id=researcher_id,
                            date_created=ctime,
                            date_modified=mtime,
                            date_registered=rtime,
                            date_last_action=rtime
                            )

        try:
            self._db.insert(model_object)
        except ValueError as err:
            raise FedbiomedModelManagerError(ErrorNumbers.FB606.value + " : database insertion failed with"
                                                                        f" following error: {str(err)}")
        return True

    def check_hashes_for_registered_models(self):
        """Checks registered models (models either rejected or approved).

        Makes sure model files exists and hashing algorithm is matched with specified
        algorithm in the config file.

        Raises:
            FedbiomedModelManagerError: cannot update model list in database
        """

        self._db.clear_cache()
        models = self._db.search(self._database.model_type.all(ModelTypes.REGISTERED.value))
        logger.info('Checking hashes for registered models')
        if not models:
            logger.info('There are no models registered')
        else:
            for model in models:
                # If model file is exists
                if os.path.isfile(model['model_path']):
                    if model['algorithm'] != environ['HASHING_ALGORITHM']:
                        logger.info(f'Recreating hashing for : {model["name"]} \t {model["model_id"]}')
                        hashing, algorithm = self._create_hash(model['model_path'])

                        # Verify no such model already exists in DB
                        self._check_model_not_existing(None, None, hashing, algorithm)

                        rtime = datetime.now().strftime("%d-%m-%Y %H:%M:%S.%f")
                        try:
                            self._db.update({'hash': hashing,
                                             'algorithm': algorithm,
                                             'date_last_action': rtime},
                                            self._database.model_id.all(model["model_id"]))
                        except ValueError as err:
                            raise FedbiomedModelManagerError(ErrorNumbers.FB606.value +
                                                             ": database update failed, with error "
                                                             f" {str(err)}")
                else:
                    # Remove doc because model file is not exist anymore
                    logger.info(f'Model : {model["name"]} could not found in : {model["model_path"]}, will be removed')
                    try:
                        self._db.remove(doc_ids=[model.doc_id])
                    except RuntimeError as err:
                        raise FedbiomedModelManagerError(ErrorNumbers.FB606.value +
                                                         "database remove operation failed, with following error: ",
                                                         f"{str(err)}")

    def check_model_status(self,
                           model_path: str,
                           state: Union[ModelApprovalStatus, ModelTypes, None]) -> Tuple[bool, Dict[str, Any]]:
        """Checks whether model exists in database and has the specified status.

        Sends a query to database to search for hash of requested model.
        If the hash matches with one of the
        models hashes in the DB, and if model has the specified status {approved, rejected, pending} 
        or model_type {registered, requested, default}.

        Args:
            model_path: The path of requested model file by researcher after downloading
                model file from file repository.
            state: model status or model type, to check against model. `None` accepts
                any model status or type.

        Returns:
            A tuple (is_status, model) where

                - status: Whether model exists in database
                    with specified status (returns True) or not (False)
                - model: Dictionary containing fields
                    related to the model. If database search request failed,
                    returns None instead.
        """
        # Create hash for requested model
        req_model_hash, _ = self._create_hash(model_path)
        self._db.clear_cache()

        # If node allows defaults models search hash for all model types
        # otherwise search only for `registered` models

        if state is None:
            _all_models_with_status = None
        elif isinstance(state, ModelApprovalStatus):
            _all_models_with_status = (self._database.model_status == state.value)
        elif isinstance(state, ModelTypes):
            _all_models_with_status = (self._database.model_type == state.value)
        else:
            raise FedbiomedModelManagerError(ErrorNumbers.FB606.value + " : status should be either" +
                                             f" ModelApprovalStatus or ModelTypes, but got {type(state)}")
        _all_models_which_have_req_hash = (self._database.hash == req_model_hash)

        # TODO: more robust implementation
        # current implementation (with `get`) makes supposition that there is at most
        # one model with a given hash in the database
        if _all_models_with_status is None:
            # check only against hash
            model = self._db.get(_all_models_which_have_req_hash)
        else:
            # check against hash and status
            model = self._db.get(_all_models_with_status & _all_models_which_have_req_hash)

        if model:
            is_status = True
        else:
            is_status = False
            model = None

        return is_status, model
<<<<<<< HEAD

    def get_model_by_name(self, model_name: str) -> Union[Dict[str, Any], None]:
        """Gets model from database, by its name

        Args:
            model_name: name of the model entry to search in the database

        Raises:
            FedbiomedModelManagerError: cannot read database.

        Returns:
            model entry found in the database matching `model_name`. Otherwise, returns None.
        """
        self._db.clear_cache()

        # TODO: more robust implementation
        # names in database should be unique, but we don't verify it
        # (and do we properly enforce it ?)
        try:
            model = self._db.get(self._database.name == model_name)
        except Exception as e:
            raise FedbiomedModelManagerError(ErrorNumbers.FB606.value + ': cannot search database for model '
                                             f' "{model_name}", error is "{e}"')

        if not model:
            model = None
        return model
=======
>>>>>>> 7498f246

    def get_model_from_database(self,
                                model_path: str
                                ) -> Union[Dict[str, Any], None]:
        """Gets model from database, by its hash

        Args:
            model_path: model path where the file is saved, in order to compute its hash. 
            !!! info "model file MUST be a *.txt file."

        Returns:
            model: model entry found in the dataset if query in database succeed. Otherwise, returns 
            None.
        
        Raises:
            FedbiomedModelManagerError: triggered if [`model_path`] is not found in database entry
        """
        self._db.clear_cache()

        if model_path is None:
            raise FedbiomedModelManagerError(ErrorNumbers.FB606.value + " : model_path not found in database entry"
                                                                        f" ({model_path})")
        req_model_hash, _ = self._create_hash(model_path)

        _all_models_which_have_req_hash = (self._database.hash == req_model_hash)

        # TODO: more robust implementation
        # hashes in database should be unique, but we don't verify it
        # (and do we properly enforce it ?)
        model = self._db.get(_all_models_which_have_req_hash)

        if not model:
            model = None
        return model

    def get_model_by_id(self, model_id: str, secure: bool = True, content: bool = False) -> Union[Dict[str, Any], None]:
        """Returns model entry from database through a query based on the model_id.
        If there is no model matching [`model_id`], returns None
        
        Args:
            model_id: id of the model
            secure: whether to remove sensible information when displaying entry or not
            content: whether file content of the model should be outputed or not
            
        Returns:
            model entry matching [`model_id`]. Content/fields of the model depend(s) of [`secure`] 
            and [`content`] arguments.
            
        """
        model = self._db.get(self._database.model_id == model_id)

        if content and model is not None:
            with open(model["model_path"], 'r') as file:
                model_content = file.read()
            model.update({"content": model_content})

        if secure and model is not None:
            self._remove_sensible_keys_from_request(model)

        return model

    @staticmethod
    def create_txt_model_from_py(model_path: str) -> str:
        """Creates a text model file (*.txt extension) from a python (*.py) model file,
        in the directory where the python model file belongs to.

        Args:
            model_path (str): path to the model file (with *.py) extension

        Returns:
            model_path_txt (str): path to new model file (with *.txt extension)
        """
        # remove '*.py' extension of `model_path` and rename it into `*.txt`
        model_path_txt, _ = os.path.splitext(model_path)
        model_path_txt += '.txt'

        # save the content of the model into a plain '*.txt' file
        shutil.copyfile(model_path, model_path_txt)
        return model_path_txt

    def reply_model_approval_request(self, msg: dict, messaging: Messaging):
        """Submits a model file (TrainingPlan) for approval. Needs an action from Node

        Args:
            msg: approval request message, received from Researcher
            messaging: MQTT client to send reply  to researcher
        """
        reply = {
            'researcher_id': msg['researcher_id'],
            'node_id': environ['NODE_ID'],
            # 'model_url': msg['model_url'],
            'sequence': msg['sequence'],
            'status': 0,  # HTTP status (set by default to 0, non existing HTTP status code)
            'command': 'approval'
        }

        is_existant = False
        non_downaloadable = False

        try:
            # model_id = str(uuid.uuid4())
            model_name = "model_" + str(uuid.uuid4())
            status, _ = self._repo.download_file(msg['model_url'], model_name + '.py')

            reply['status'] = status

            # check if model has already been registered into database
            tmp_file = os.path.join(environ["TMP_DIR"], model_name + '.py')
            model_to_check = self.create_txt_model_from_py(tmp_file)
            is_existant, _ = self.check_model_status(model_to_check, None)

        except FedbiomedRepositoryError as fed_err:
            logger.error(f"Cannot download model from server due to error: {fed_err}")
            reply['success'] = False
            non_downaloadable = True
        except FedbiomedModelManagerError as fed_err:
            logger.error(f"Can not check whether model has already be registered or not due to error: {fed_err}")

        if not is_existant and not non_downaloadable:
            # move model into corresponding directory (from TMP_DIR to MODEL_DIR)
            try:
                logger.debug("Storing TrainingPlan into requested model directory")
                model_path = os.path.join(environ['MODEL_DIR'], model_name + '.py')
                shutil.move(tmp_file, model_path)

                # Model file creation date
                ctime = datetime.fromtimestamp(os.path.getctime(model_path)).strftime("%d-%m-%Y %H:%M:%S.%f")

                model_hash, hash_algo = self._create_hash(model_to_check)
                model_object = dict(name=model_name,
                                    description=msg['description'],
                                    hash=model_hash,
                                    model_path=model_path,
                                    model_id=model_name,
                                    model_type=ModelTypes.REQUESTED.value,
                                    model_status=ModelApprovalStatus.PENDING.value,
                                    algorithm=hash_algo,
                                    date_created=ctime,
                                    date_modified=ctime,
                                    date_registered=ctime,
                                    date_last_action=None,
                                    researcher_id=msg['researcher_id'],
                                    notes=None
                                    )

                self._db.upsert(model_object, self._database.hash == model_hash)
                # `upsert` stands for update and insert in TinyDB. This prevents any duplicate, that can happen
                # if same model is sent twice to Node for approval
                reply['success'] = True
                logger.debug(f"Model '{msg['description']}' successfully received by Node for approval")
            except (PermissionError, FileNotFoundError, OSError) as err:
                reply['success'] = False
                logger.error(f"Cannot save model '{msg['description']} 'into directory due to error : {err}")
        elif is_existant and not non_downaloadable:
            if self.check_model_status(model_to_check, ModelApprovalStatus.PENDING)[0]:
                logger.info(f"Model '{msg['description']}' already sent for Approval (status Pending). "
                            "Please wait for Node approval.")
            elif self.check_model_status(model_to_check, ModelApprovalStatus.APPROVED)[0]:
                logger.info(f"Model '{msg['description']}' is already Approved. Ready to train on this model.")
            else:
                logger.warning(f"Model '{msg['description']}' already exists in database. Aborting")
            reply['success'] = True
        else:
            # case where model is non-downloadable
            reply['success'] = False

        # Send model approval acknowledge answer to researcher
        messaging.send_message(NodeMessages.reply_create(reply).get_dict())

    def reply_model_status_request(self, msg: dict, messaging: Messaging):
        """Returns requested model file status {approved, rejected, pending}
        and sends ModelStatusReply to researcher.

        Called directly from Node.py when it receives ModelStatusRequest.

        Args:
            msg: Message that is received frmodel_f1b2f939-c288-4623-b0ca-f8653f86da98om researcher.
                Formatted as ModelStatusRequest
            messaging: MQTT client to send reply  to researcher
        """

        # Main header for the model status request
        header = {
            'researcher_id': msg['researcher_id'],
            'node_id': environ['NODE_ID'],
            'job_id': msg['job_id'],
            'model_url': msg['model_url'],
            'command': 'model-status'
        }

        try:

            # Create model file with id and download
            model_name = 'my_model_' + str(uuid.uuid4().hex)
            status, _ = self._repo.download_file(msg['model_url'], model_name + '.py')
            if status != 200:
                # FIXME: should 'approval_obligation' be always false when model cannot be downloaded,
                #  regardless of environment variable "MODEL_APPROVAL"?
                reply = {**header,
                         'success': False,
                         'approval_obligation': False,
                         'status': 'Error',
                         'msg': f'Can not download model file. {msg["model_url"]}'}
            else:
                model_file = os.path.join(environ["TMP_DIR"], model_name + '.py')
                model = self.get_model_from_database(model_file)
                if model is not None:
                    model_status = model.get('model_status', 'Not Registered')
                else:
                    model_status = 'Not Registered'

                if environ["MODEL_APPROVAL"]:
                    if model_status == ModelApprovalStatus.APPROVED.value:
                        msg = "Model has been approved by the node, training can start"
                    elif model_status == ModelApprovalStatus.PENDING.value:
                        msg = "Model is pending: waiting for a review"
                    elif model_status == ModelApprovalStatus.REJECTED.value:
                        msg = "Model has been rejected by the node, training is not possible"
                    else:
                        msg = f"Unknown model / model not in database (status {model_status})"
                    reply = {**header,
                             'success': True,
                             'approval_obligation': True,
                             'status': model_status,
                             'msg': msg}

                else:
                    reply = {**header,
                             'success': True,
                             'approval_obligation': False,
                             'status': model_status,
                             'msg': 'This node does not require model approval (maybe for debuging purposes).'}
        except FedbiomedModelManagerError as fed_err:
            reply = {**header,
                     'success': False,
                     'approval_obligation': False,
                     'status': 'Error',
                     'msg': ErrorNumbers.FB606.value +
                            f': Cannot check if model has been registered. Details {fed_err}'}

        except FedbiomedRepositoryError as fed_err:
            reply = {**header,
                     'success': False,
                     'approval_obligation': False,
                     'status': 'Error',
                     'msg': ErrorNumbers.FB604.value + ': An error occured when downloading model file.'
                                                       f' {msg["model_url"]} , {fed_err}'}
        except Exception as e:
            reply = {**header,
                     'success': False,
                     'approval_obligation': False,
                     'status': 'Error',
                     'msg': ErrorNumbers.FB606.value + ': An unknown error occured when downloading model file.'
                                                       f' {msg["model_url"]} , {e}'}
        # finally:
        #     # Send check model status answer to researcher
        messaging.send_message(NodeMessages.reply_create(reply).get_dict())

        return

    def register_update_default_models(self):
        """Registers or updates default models.

        Launched when the node is started through CLI, if environ['ALLOW_DEFAULT_MODELS'] is enabled.
        Checks the files saved into `default_models` directory and update/register them based on following conditions:

        - Registers if there is a new model-file which isn't saved into db.
        - Updates if model is modified or if hashing algorithm has changed in config file.

        Raises:
            FedbiomedModelManagerError: cannot read or update model database
        """
        self._db.clear_cache()

        # Get model files saved in the directory
        models_file = os.listdir(environ['DEFAULT_MODELS_DIR'])

        # Get only default models from DB
        models = self._db.search(self._database.model_type == 'default')

        # Get model names from list of models
        models_name_db = [model.get('name') for model in models if isinstance(model, dict)]

        # Default models not in database
        models_not_saved = list(set(models_file) - set(models_name_db))
        # Default models that have been deleted from file system but not in DB
        models_deleted = list(set(models_name_db) - set(models_file))
        # Models have already saved and exist in the database
        models_exists = list(set(models_file) - set(models_not_saved))

        # Register new default models
        for model in models_not_saved:
            self.register_model(name=model,
                                description="Default model",
                                path=os.path.join(environ['DEFAULT_MODELS_DIR'], model),
                                model_type='default')

        # Remove models that have been removed from file system
        for model_name in models_deleted:
            try:
                model_doc = self._db.get(self._database.name == model_name)
                logger.info('Removed default model file has been detected,'
                            f' it will be removed from DB as well: {model_name}')

                self._db.remove(doc_ids=[model_doc.doc_id])
            except RuntimeError as err:
                raise FedbiomedModelManagerError(ErrorNumbers.FB606.value + ": failed to update database, "
                                                                            f" with error {str(err)}")
        # Update models
        for model in models_exists:
            path = os.path.join(environ['DEFAULT_MODELS_DIR'], model)
            mtime = datetime.fromtimestamp(os.path.getmtime(path))
            try:
                model_info = self._db.get(self._database.name == model)
            except RuntimeError as err:
                raise FedbiomedModelManagerError(ErrorNumbers.FB606.value +
                                                 f": failed to get model _info for model {model}"
                                                 f"Details : {str(err)}")
            # Check if hashing algorithm has changed
            try:
                hash, algorithm = self._create_hash(os.path.join(environ['DEFAULT_MODELS_DIR'], model))

                if model_info['algorithm'] != environ['HASHING_ALGORITHM']:
                    # Verify no such model already exists in DB
                    self._check_model_not_existing(None, None, hash, algorithm)

                    logger.info(f'Recreating hashing for : {model_info["name"]} \t {model_info["model_id"]}')
                    self._db.update({'hash': hash, 'algorithm': algorithm,
                                     'date_last_action': datetime.now().strftime("%d-%m-%Y %H:%M:%S.%f")},
                                    self._database.model_path == path)
                # If default model file is modified update hashing
                elif mtime > datetime.strptime(model_info['date_modified'], "%d-%m-%Y %H:%M:%S.%f"):
                    # only check when hash changes
                    # else we have error because this model exists in database with same hash
                    if hash != model_info['hash']:
                        # Verify no such model already exists in DB
                        self._check_model_not_existing(None, None, hash, algorithm)

                    logger.info(f"Modified default model file has been detected. Hashing will be updated for: {model}")
                    self._db.update({'hash': hash, 'algorithm': algorithm,
                                     'date_modified': mtime.strftime("%d-%m-%Y %H:%M:%S.%f"),
                                     'date_last_action': datetime.now().strftime("%d-%m-%Y %H:%M:%S.%f")},
                                    self._database.model_path == path)
            except ValueError as err:
                # triggered if database update failed (see `update` method in tinydb code)
                raise FedbiomedModelManagerError(ErrorNumbers.FB606.value + ": Failed to update database, with error: "
                                                                            f"{str(err)}")

    def update_model_hash(self, model_id: str, path: str) -> True:
        """Updates model file entry in model database.

        Updates model hash value for provided model file. It also updates
        `data_modified`, `date_created` and
        `model_path` in case the provided model file is different from the currently registered one.

        Args:
            model_id: Id of the model
            path: The path where model file is stored

        Returns:
            Currently always returns True.

        Raises:
            FedbiomedModelManagerError: cannot read or update the model in database
        """

        self._db.clear_cache()

        # Register model
        try:
            model = self._db.get(self._database.model_id == model_id)
        except RuntimeError as err:
            raise FedbiomedModelManagerError(ErrorNumbers.FB606.value + ": get request on database failed."
                                                                        f" Details: {str(err)}")
        if model['model_type'] != ModelTypes.DEFAULT.value:
            hash, algorithm = self._create_hash(path)
            # Verify no such model already exists in DB
            self._check_model_not_existing(None, path, hash, algorithm)

            # Get modification date
            mtime = datetime.fromtimestamp(os.path.getmtime(path))
            # Get creation date
            ctime = datetime.fromtimestamp(os.path.getctime(path))

            try:
                self._db.update({'hash': hash, 'algorithm': algorithm,
                                 'date_modified': mtime.strftime("%d-%m-%Y %H:%M:%S.%f"),
                                 'date_created': ctime.strftime("%d-%m-%Y %H:%M:%S.%f"),
                                 'date_last_action': datetime.now().strftime("%d-%m-%Y %H:%M:%S.%f"),
                                 'model_path': path},
                                self._database.model_id == model_id)
            except ValueError as err:
                raise FedbiomedModelManagerError(ErrorNumbers.value + ": update database failed. Details :"
                                                                      f"{str(err)}")
        else:
            raise FedbiomedModelManagerError(ErrorNumbers.FB606.value + 'You cannot update default models. Please '
                                                                        'update them through their files saved in `default_models` directory '
                                                                        'and restart your node')

        return True

    def _update_model_status(self,
                             model_id: str,
                             model_status: ModelApprovalStatus,
                             notes: Union[str, None] = None) -> True:
        """Updates model entry ([`model_status`] field) for a given [`model_id`] in the database

        Args:
            model_id: id of the model
            model_status: new model status {approved, rejected, pending}
            notes: additional notes to enter into the database, explaining why model
                has been approved or rejected for instance. Defaults to None.

        Returns:
            True: currently always returns True

        Raises:
            FedbiomedModelManagerError: If TinyDB raises `RuntimeError` while getting single model entry
        """
        self._db.clear_cache()
        try:
            model = self._db.get(self._database.model_id == model_id)
        except RuntimeError as err:
            raise FedbiomedModelManagerError(ErrorNumbers.FB606.value + ": get request on database failed."
                                                                        f" Details: {str(err)}")
        if model is None:
            raise FedbiomedModelManagerError(ErrorNumbers.FB606.value +
                                             f": no model matches provided model_id {model_id}")
        if model.get('model_status') == model_status.value:
            logger.warning(f" model {model_id} has already the following model status {model_status.value}")
            return True

        else:
            model_path = model['model_path']
            # Get modification date
            mtime = datetime.fromtimestamp(os.path.getmtime(model_path))
            # Get creation date
            ctime = datetime.fromtimestamp(os.path.getctime(model_path))
            self._db.update({'model_status': model_status.value,
                             'date_modified': mtime.strftime("%d-%m-%Y %H:%M:%S.%f"),
                             'date_created': ctime.strftime("%d-%m-%Y %H:%M:%S.%f"),
                             'date_last_action': datetime.now().strftime("%d-%m-%Y %H:%M:%S.%f"),
                             'notes': notes},
                            self._database.model_id == model_id)
            logger.info(f"Model {model_id} status changed to {model_status.value} !")

        return True

    def approve_model(self, model_id: str, extra_notes: Union[str, None] = None) -> True:
        """Approves a model stored into the database given its [`model_id`] 

        Args:
            model_id: id of the model.
            extra_notes: notes detailing why model has been approved.
            Defaults to None.

        Returns:
            Currently always returns True
        """
        res = self._update_model_status(model_id,
                                        ModelApprovalStatus.APPROVED,
                                        extra_notes)
        return res

    def reject_model(self, model_id: str, extra_notes: Union[str, None] = None) -> True:
        """Approves a model stored into the database given its [`model_id`] 

        Args:
            model_id: id of the model.
            extra_notes: notes detailing why model has been rejected.
            Defaults to None.

        Returns:
            Currently always returns True
        """
        res = self._update_model_status(model_id,
                                        ModelApprovalStatus.REJECTED,
                                        extra_notes)
        return res

    def delete_model(self, model_id: str) -> True:
        """Removes model file from database.

        Only removes `registered` and `requested` type of models from the database.
        Does not remove the corresponding model file from the disk.
        Default models should be removed from the directory

        Args:
            model_id: The id of the registered model

        Returns:
            Currently always returns True.

        Raises:
            FedbiomedModelManagerError: cannot read model from the database
            FedbiomedModelManagerError: model is not a `registered` model (thus a `default` model)
        """

        self._db.clear_cache()
        try:
            model = self._db.get(self._database.model_id == model_id)
            if model is None:
                raise FedbiomedModelManagerError(ErrorNumbers.FB606.value +
                                                 f": model {model_id} not in database")
            if model['model_type'] != ModelTypes.DEFAULT.value:

                self._db.remove(doc_ids=[model.doc_id])
            else:
                raise FedbiomedModelManagerError(ErrorNumbers.FB606.value + 'For default models, please remove'
                                                                            ' model file from `default_models` and restart your node')
        except RuntimeError as err:
            raise FedbiomedModelManagerError(ErrorNumbers.FB606.value + ": cannot get model from database."
                                                                        f"Details: {str(err)}")
        return True

    def list_models(self, sort_by: Union[str, None] = None,
                    select_status: Union[None, ModelApprovalStatus, List[ModelApprovalStatus]] = None,
                    verbose: bool = True,
                    search: Union[dict, None] = None) -> List[Dict[str, Any]]:
        """Lists approved model files

        Args:
            sort_by: when specified, sort results by alphabetical order,
                provided sort_by is an entry in the database.
            select_status: filter list by model status or list of model statuses
            verbose: When it is True, print list of model in tabular format.
                Default is True.
            search: Dictionary that contains `text` property to declare the text that wil be search and `by`
                property to declare text will be search on which field
        Returns:
            A list of models that have
                been found as `registered`. Each model is in fact a dictionary
                containing fields (note that following fields are removed :'model_path',
                'hash', dates due to privacy reasons).

        Raises:
            FedbiomedModelManagerError: triggers if request to database failed
        """

        self._db.clear_cache()

        if search and not isinstance(search, dict):
            raise FedbiomedModelManagerError(f"{ErrorNumbers.FB606.value}: `search` argument should be dictionary that "
                                             f"contains `text` and `by` (that indicates field to search on)")

        if search:
            try:
                modelsSearchScheme.validate(search)
            except ValidateError as e:
                raise FedbiomedModelManagerError(f"{ErrorNumbers.FB606.value}: `search` argument is not valid. {e}")

        if isinstance(select_status, (ModelApprovalStatus, list)):
            # filtering model based on their status
            if not isinstance(select_status, list):
                # convert everything into a list
                select_status = [select_status]
            select_status = [x.value for x in select_status if isinstance(x, ModelApprovalStatus)]
            # extract value from ModelApprovalStatus
            try:
                if search:
                    models = self._db.search(self._database.model_status.one_of(select_status) &
                                             self._database[search["by"]].matches(search["text"], flags=re.IGNORECASE))
                else:
                    models = self._db.search(self._database.model_status.one_of(select_status))
            except RuntimeError as rerr:
                raise FedbiomedModelManagerError(ErrorNumbers.FB606.value +
                                                 ": request failed when looking for a model into database with" +
                                                 f" error: {rerr}")

        else:
            if search:
                models = self._db.search(self._database[search["by"]].matches(search["text"], flags=re.IGNORECASE))
            else:
                models = self._db.all()

        # Drop some keys for security reasons
        for doc in models:
            self._remove_sensible_keys_from_request(doc)

        if sort_by is not None:
            # sorting model fields by column attributes
            if self._db.search(self._database[sort_by].exists()) and sort_by not in self._tags_to_remove:
                models = sorted(models, key=lambda x: (x[sort_by] is None, x[sort_by]))
            else:
                logger.warning(f"Field {sort_by} is not available in dataset")

        if verbose:
            print(tabulate(models, headers='keys'))

        return models

    def _remove_sensible_keys_from_request(self, doc: Dict[str, Any]):
        # Drop some keys for security reasons

        for tag_to_remove in self._tags_to_remove:
            try:
                doc.pop(tag_to_remove)
            except KeyError:
                logger.warning(f"missing entry in database: {tag_to_remove} for model {doc}")<|MERGE_RESOLUTION|>--- conflicted
+++ resolved
@@ -360,7 +360,6 @@
             model = None
 
         return is_status, model
-<<<<<<< HEAD
 
     def get_model_by_name(self, model_name: str) -> Union[Dict[str, Any], None]:
         """Gets model from database, by its name
@@ -388,8 +387,6 @@
         if not model:
             model = None
         return model
-=======
->>>>>>> 7498f246
 
     def get_model_from_database(self,
                                 model_path: str
