--- conflicted
+++ resolved
@@ -20,12 +20,8 @@
 
 from fedbiomed.node.environ import environ
 from fedbiomed.node.history_monitor import HistoryMonitor
-<<<<<<< HEAD
-from fedbiomed.node.model_manager import ModelManager
 from fedbiomed.researcher.strategies import strategy
-=======
 from fedbiomed.node.training_plan_security_manager import TrainingPlanSecurityManager
->>>>>>> 76a77f33
 
 
 class Round:
@@ -77,12 +73,9 @@
         self.job_id = job_id
         self.researcher_id = researcher_id
         self.history_monitor = history_monitor
-<<<<<<< HEAD
         self.aggregator_args: Optional[Dict[str, Any]] = aggregator_args
-        self.model_manager = ModelManager()
-=======
+
         self.tp_security_manager = TrainingPlanSecurityManager()
->>>>>>> 76a77f33
         self.node_args = node_args
         self.repository = Repository(environ['UPLOADS_URL'], environ['TMP_DIR'], environ['CACHE_DIR'])
         self.training_plan = None
@@ -121,9 +114,9 @@
                             return success, error_msg
                         else:
                             self.aggregator_args[arg_name] = {'param_path': param_path}
-                
-
-        return True, "no file downloads required for aggregator args"
+            return True, ''
+        else:
+            return True, "no file downloads required for aggregator args"
 
     def download_file(self, url: str, file_path: str) -> Tuple[bool, str, str]:
 
@@ -179,7 +172,6 @@
                         logger.info(f'Training plan has been approved by the node {training_plan_["name"]}')
 
             if not is_failed:
-<<<<<<< HEAD
                 # status, params_path = self.repository.download_file(
                 #     self.params_url,
                 #     'my_model_' + str(uuid.uuid4()) + '.pt')
@@ -191,14 +183,6 @@
                     success, error_msg = self.download_aggregator_args()
                 if not success:
                     return self._send_round_reply(success=False, message=error_msg)
-=======
-                status, params_path = self.repository.download_file(
-                    self.params_url,
-                    'training_plan_' + str(uuid.uuid4()) + '.pt')
-                if (status != 200) or params_path is None:
-                    error_message = f"Cannot download param file: {self.params_url}"
-                    return self._send_round_reply(success=False, message=error_message)
->>>>>>> 76a77f33
 
         except Exception as e:
             is_failed = True
