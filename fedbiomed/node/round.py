import sys
import os
import uuid
import time

from fedbiomed.common.repository import Repository
from fedbiomed.common.message import NodeMessages, TrainReply
from fedbiomed.node.history_monitor import HistoryMonitor
<<<<<<< HEAD
from fedbiomed.node.environ import CACHE_DIR, CLIENT_ID, TMP_DIR, UPLOADS_URL
from fedbiomed.node.model_manager import ModelManager
=======
from fedbiomed.node.environ import environ

>>>>>>> 65a44a68
from fedbiomed.common.logger import logger

import traceback

class Round:
    """ This class repesents the training part execute by a node in a given round
    """
    def __init__(self,
                 model_kwargs: dict = None,
                 training_kwargs: dict = None,
                 dataset: dict = None,
                 model_url: str = None,
                 model_class: str = None,
                 params_url: str = None,
                 job_id: str = None,
                 researcher_id: str = None,
                 monitor: HistoryMonitor = None):

        """Constructor of the class

        Args:
            model_kwargs ([dict]): contains model args
            training_kwargs ([dict]): contains model characteristics,
            especially input  dimension (key: 'in_features')
            and output dimension (key: 'out_features')
            dataset ([dict]): dataset details to use in this round.
                            It contains the dataset name, dataset's id,
                            data path, its shape, its
                            description...
            model_url ([str]): url from which to download model
            model_class ([str]): name of the training plan
                                (eg 'MyTrainingPlan')
            params_url ([str]): url from which to upload/dowload model params
            job_id ([str]): job id
            researcher_id ([str]): researcher id
            monitor ([HistoryMonitor])
        """
        self.model_kwargs = model_kwargs
        self.training_kwargs = training_kwargs
        self.dataset = dataset
        self.model_url = model_url
        self.model_class = model_class
        self.params_url = params_url
        self.job_id = job_id
        self.researcher_id = researcher_id
        self.monitor = monitor

<<<<<<< HEAD
        self.repository = Repository(UPLOADS_URL, TMP_DIR, CACHE_DIR)
        self.model_manager = ModelManager()

=======
        self.repository = Repository(environ['UPLOADS_URL'], environ['TMP_DIR'], environ['CACHE_DIR'])
>>>>>>> 65a44a68

    def run_model_training(self) -> TrainReply:
        """This method downloads model file; then runs the training of a model
        and finally uploads model params

        Returns:
            [NodeMessages]: returns the corresponding node message,
            trainReply instance
        """
        is_failed = False
        error_message = ''

        # Download model, training routine, execute it and return model results
        try:
            # module name cannot contain dashes
            import_module = 'my_model_' + str(uuid.uuid4().hex)
            status, _ = self.repository.download_file(self.model_url,
                                                      import_module + '.py')

            if (status != 200):
                is_failed = True
                error_message = "Cannot download model file: " + self.model_url
            else:
                approved, model = self.model_manager.check_is_model_approved(os.path.join(TMP_DIR, import_module + '.py')) 
                if not approved:
                    is_failed = True
                    error_message = 'Requested model is not approved by the node'
                else:
                    logger.info(f'Model has been approved by the node {model["name"]}')
                    status, params_path = self.repository.download_file(
                        self.params_url,
                        'my_model_' + str(uuid.uuid4()) + '.pt')
                    if (status != 200) or params_path is None:
                        is_failed = True
                        error_message = "Cannot download param file: "\
                            + self.params_url
        except Exception as e:
            is_failed = True
            error_message = "Cannot download model files:" + str(e)

        # import module, declare the model, load parameters
        if not is_failed:
            try:
                sys.path.insert(0, environ['TMP_DIR'])
                # (below) import TrainingPlan created by Researcher on node
                exec('import ' + import_module,  globals())
                sys.path.pop(0)
                # (below) instantiate model as `train_class`
                train_class = eval(import_module + '.' + self.model_class)
                if self.model_kwargs is None or len(self.model_kwargs) == 0:
                    # case where no args have been found (default)
                    model = train_class()
                else:
                    # case where args have been found  (and passed)
                    model = train_class(self.model_kwargs)
            except Exception as e:
                is_failed = True
                error_message = "Cannot instantiate model object: " + str(e)

        # import model params into the model instance
        if not is_failed:
            try:
                model.load(params_path, to_params=False)
            except Exception as e:
                is_failed = True
                error_message = "Cannot initialize model parameters:" + str(e)

        # Run the training routine
        if not is_failed:
            results = {}
            try:
                training_kwargs_with_history = dict(monitor=self.monitor,
                                                    **self.training_kwargs)
                print(training_kwargs_with_history)
                logger.info(training_kwargs_with_history)
                model.set_dataset(self.dataset['path'])
                rtime_before = time.perf_counter()
                ptime_before = time.process_time()
                model.training_routine(**training_kwargs_with_history)
                rtime_after = time.perf_counter()
                ptime_after = time.process_time()
            except Exception as e:
                is_failed = True
                error_message = "Cannot train model in round: " + str(e)

        if not is_failed:
            # Upload results
            results['researcher_id'] = self.researcher_id
            results['job_id'] = self.job_id
            results['model_params'] = model.after_training_params()
            results['history'] = self.monitor.history
            results['node_id'] = environ['NODE_ID']
            try:
                # TODO : should test status code but not yet returned
                # by upload_file
                filename = environ['TMP_DIR'] + '/node_params_' + str(uuid.uuid4()) + '.pt'
                model.save(filename, results)
                res = self.repository.upload_file(filename)
                logger.info("results uploaded successfully ")
            except Exception as e:
                is_failed = True
                error_message = "Cannot upload results: " + str(e)

        # end : clean the namespace
        try:
            del model
            del import_module
        except Exception:
            pass

        if not is_failed:
            return NodeMessages.reply_create({'node_id': environ['NODE_ID'],
                        'job_id': self.job_id,
                        'researcher_id': self.researcher_id,
                        'command': 'train',
                        'success': True,
                        'dataset_id': self.dataset['dataset_id'],
                        'params_url': res['file'],
                        'msg': '',
                        'timing': {
                            'rtime_training': rtime_after - rtime_before,
                            'ptime_training': ptime_after - ptime_before }
                                  }).get_dict()
        else:
            logger.error(error_message)
            return NodeMessages.reply_create({'node_id': environ['NODE_ID'],
                        'job_id': self.job_id,
                        'researcher_id': self.researcher_id,
                        'command': 'train',
                        'success': False,
                        'dataset_id': '',
                        'params_url': '',
                        'msg': error_message,
                        'timing': {} }).get_dict()<|MERGE_RESOLUTION|>--- conflicted
+++ resolved
@@ -6,13 +6,8 @@
 from fedbiomed.common.repository import Repository
 from fedbiomed.common.message import NodeMessages, TrainReply
 from fedbiomed.node.history_monitor import HistoryMonitor
-<<<<<<< HEAD
-from fedbiomed.node.environ import CACHE_DIR, CLIENT_ID, TMP_DIR, UPLOADS_URL
 from fedbiomed.node.model_manager import ModelManager
-=======
 from fedbiomed.node.environ import environ
-
->>>>>>> 65a44a68
 from fedbiomed.common.logger import logger
 
 import traceback
@@ -59,14 +54,9 @@
         self.job_id = job_id
         self.researcher_id = researcher_id
         self.monitor = monitor
-
-<<<<<<< HEAD
-        self.repository = Repository(UPLOADS_URL, TMP_DIR, CACHE_DIR)
         self.model_manager = ModelManager()
-
-=======
+        
         self.repository = Repository(environ['UPLOADS_URL'], environ['TMP_DIR'], environ['CACHE_DIR'])
->>>>>>> 65a44a68
 
     def run_model_training(self) -> TrainReply:
         """This method downloads model file; then runs the training of a model
@@ -89,20 +79,24 @@
             if (status != 200):
                 is_failed = True
                 error_message = "Cannot download model file: " + self.model_url
-            else:
-                approved, model = self.model_manager.check_is_model_approved(os.path.join(TMP_DIR, import_module + '.py')) 
-                if not approved:
+            else:             
+                if environ["MODEL_APPROVE"]:
+                    approved, model = self.model_manager.check_is_model_approved(os.path.join(environ["TMP_DIR"], import_module + '.py')) 
+                    if not approved:
+                        is_failed = True
+                        error_message = f'Requested model is not approved by the node: {environ["NODE_ID"]}'
+                    else:
+                        logger.info(f'Model has been approved by the node {model["name"]}')
+            
+            if not is_failed:
+                status, params_path = self.repository.download_file(
+                    self.params_url,
+                    'my_model_' + str(uuid.uuid4()) + '.pt')
+                if (status != 200) or params_path is None:
                     is_failed = True
-                    error_message = 'Requested model is not approved by the node'
-                else:
-                    logger.info(f'Model has been approved by the node {model["name"]}')
-                    status, params_path = self.repository.download_file(
-                        self.params_url,
-                        'my_model_' + str(uuid.uuid4()) + '.pt')
-                    if (status != 200) or params_path is None:
-                        is_failed = True
-                        error_message = "Cannot download param file: "\
-                            + self.params_url
+                    error_message = "Cannot download param file: "\
+                        + self.params_url
+
         except Exception as e:
             is_failed = True
             error_message = "Cannot download model files:" + str(e)
