--- conflicted
+++ resolved
@@ -53,24 +53,6 @@
         self._param_list = []  # type: List[str]
         self.__type = TrainingPlans.SkLearnTrainingPlan
         self._is_classification = False
-<<<<<<< HEAD
-        self._is_regression = False
-        self._is_clustering = False
-        self._is_binary_classification = False
-        self._verbose_capture_option = False
-        self.dataset_path = None
-        self.add_dependency(["import inspect",
-                             "import numpy as np",
-                             "import pandas as pd",
-                             "from fedbiomed.common.training_plans import SKLearnTrainingPlan",
-                             "from fedbiomed.common.data import DataManager",
-                             ])
-
-    def post_init(self, model_args: Dict, training_args: Dict,
-                  optimizer_args: Optional[Dict] = None,
-                  aggregator_args: Optional[Dict] = None) -> None:
-        """ Instantiates model, training and optimizer arguments
-=======
         self._batch_maxnum = 0
         self.dataset_path: Optional[str] = None
         self.add_dependency([
@@ -82,24 +64,19 @@
         ])
         self.add_dependency(list(self._model_dep))
 
-    def post_init(
-            self,
-            model_args: Dict[str, Any],
-            training_args: Dict[str, Any]
-        ) -> None:
-        """Process model, training and optimizer arguments.
->>>>>>> 148dc2b5
+    def post_init(self, model_args: Dict, training_args: Dict,
+                  optimizer_args: Optional[Dict] = None,
+                  aggregator_args: Optional[Dict] = None) -> None:
+        """ Instantiates model, training and optimizer arguments
+        Process model, training and optimizer arguments.
 
         Args:
             model_args: Model arguments.
             training_args: Training arguments.
         """
         self._model_args = model_args
-<<<<<<< HEAD
         self._aggregator_args = aggregator_args or {}
-=======
         self._model_args.setdefault("verbose", 1)
->>>>>>> 148dc2b5
         self._training_args = training_args.pure_training_arguments()
         self._batch_maxnum = self._training_args.get('batch_maxnum', self._batch_maxnum)
         # Add dependencies
@@ -157,7 +134,6 @@
         """
         return self._training_args
 
-<<<<<<< HEAD
     def get_learning_rate(self, lr_key: str = 'eta0') -> List[float]:
         lr = self._model_args.get(lr_key)
         if lr is None:
@@ -167,12 +143,8 @@
             raise FedbiomedTrainingPlanError("Cannot retrieve learning rate. As a quick fix, specify it in the Model_args")
         return [lr]
 
-    def model(self):
-        """ Retrieves SKLearn model
-=======
     def model(self) -> BaseEstimator:
         """Retrieve the wrapped scikit-learn model instance.
->>>>>>> 148dc2b5
 
         Returns:
             Scikit-learn model instance
@@ -190,9 +162,12 @@
         """Training routine, to be called once per round.
 
         Args:
-<<<<<<< HEAD
-        - history_monitor ([type], optional): [description]. Defaults to None.
-        - node_args (Union[dict, None]): command line arguments for node. Can include:
+        - history_monitor ([type], optional): optional HistoryMonitor
+                instance, recording training metadata. Defaults to None.
+        - node_args (Union[dict, None]): command line arguments for node. 
+            These arguments can specify GPU use; however, this is not
+                supported for scikit-learn models and thus will be ignored.
+                Can include:
             - gpu (bool): propose use a GPU device if any is available. Default False.
             - gpu_num (Union[int, None]): if not None, use the specified GPU device instead of default
               GPU device if this GPU device is available. Default None.
@@ -205,13 +180,6 @@
         # Run preprocesses
         self.__preprocess()
 
-=======
-            history_monitor: optional HistoryMonitor
-                instance, recording training metadata.
-            node_args: Command line arguments for node.
-                These arguments can specify GPU use; however, this is not
-                supported for scikit-learn models and thus will be ignored.
-        """
         if not isinstance(self._model, BaseEstimator):
             msg = (
                 f"{ErrorNumbers.FB320.value}: model should be a scikit-learn "
@@ -229,7 +197,6 @@
         # Run preprocessing operations.
         self._preprocess()
         # Warn if GPU-use was expected (as it is not supported).
->>>>>>> 148dc2b5
         if node_args is not None and node_args.get('gpu_only', False):
             logger.warning(
                 'Node would like to force GPU usage, but sklearn training '
