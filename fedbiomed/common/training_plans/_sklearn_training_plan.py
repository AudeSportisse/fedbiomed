--- conflicted
+++ resolved
@@ -22,12 +22,9 @@
 from fedbiomed.common.exceptions import FedbiomedTrainingPlanError
 from fedbiomed.common.logger import logger
 from fedbiomed.common.metrics import MetricTypes
-<<<<<<< HEAD
 from fedbiomed.common.optimizers.generic_optimizers import GenericOptimizer, NativeSkLearnOptimizer, SkLearnOptimizer
 from fedbiomed.common.utils import get_method_spec
-=======
 from fedbiomed.common.models import SkLearnModel
->>>>>>> 5563ebfd
 
 from ._base_training_plan import BaseTrainingPlan
 
@@ -58,21 +55,10 @@
     def __init__(self) -> None:
         """Initialize the SKLearnTrainingPlan."""
         super().__init__()
-<<<<<<< HEAD
-        self._model: SkLearnModel = SkLearnModel(self._model_cls)
-        #self._model_args = {}  # type: Dict[str, Any]
-        self._training_args: dict = {}  # type: Dict[str, Any]
-        self._optimizer_args: Optional[dict] = None
-        #self._param_list = []  # type: List[str]
-        self.__type = TrainingPlans.SkLearnTrainingPlan
-        #self._is_classification = False
-        self._batch_maxnum: int = 0
-=======
         self._model = SkLearnModel(self._model_cls)
         self._training_args = {}  # type: Dict[str, Any]
         self.__type = TrainingPlans.SkLearnTrainingPlan
         self._batch_maxnum = 0
->>>>>>> 5563ebfd
         self.dataset_path: Optional[str] = None
         self._optimizer: Optional[GenericOptimizer] = None
         self.add_dependency([
@@ -103,12 +89,8 @@
         model_args.setdefault("verbose", 1)
         self._model.model_args = model_args
         self._aggregator_args = aggregator_args or {}
-<<<<<<< HEAD
         
         self._optimizer_args = training_args.optimizer_arguments() or {}
-=======
-
->>>>>>> 5563ebfd
         self._training_args = training_args.pure_training_arguments()
         self._batch_maxnum = self._training_args.get('batch_maxnum', self._batch_maxnum)
 
@@ -127,7 +109,6 @@
         # from now on, `self._optimizer`` is not None
         self._optimizer.model.set_params(**params)
         # Set up additional parameters (normally created by `self._model.fit`).
-<<<<<<< HEAD
 
         self._optimizer.model.set_init_params(model_args)
         
@@ -140,10 +121,6 @@
                 msg += "\nParameters changed:\n"
                 msg += param_changed
                 logger.warning(msg)            
-=======
-        # TODO: raise error if
-        self._model.set_init_params(model_args)
->>>>>>> 5563ebfd
 
     # @abstractmethod
     # def set_init_params(self) -> None:
@@ -358,20 +335,12 @@
             raise FedbiomedTrainingPlanError(msg)
         # If required, make up for the lack of specifications regarding target
         # classification labels.
-<<<<<<< HEAD
         if self._optimizer.model._is_classification and not hasattr(self.model(), 'classes_'):
-=======
-        if self._model.is_classification and not hasattr(self.model(), 'classes_'):
->>>>>>> 5563ebfd
             classes = self._classes_from_concatenated_train_test()
             setattr(self.model(), 'classes_', classes)
         # If required, select the default metric (accuracy or mse).
         if metric is None:
-<<<<<<< HEAD
             if self._optimizer.model._is_classification:
-=======
-            if self._model.is_classification:
->>>>>>> 5563ebfd
                 metric = MetricTypes.ACCURACY
             else:
                 metric = MetricTypes.MEAN_SQUARE_ERROR
