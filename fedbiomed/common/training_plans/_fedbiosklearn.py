--- conflicted
+++ resolved
@@ -334,7 +334,7 @@
         Args:
             metric (MetricType, None): The metric that is going to be used for evaluation. Should be
                 an instance of MetricTypes. If it is None and there is no `testing_step` is defined
-                by researcher method will raise an Exception
+                by researcher method will raise an Exception. Defaults to ACCURACY.
 
             history_monitor (HistoryMonitor): History monitor class of node side to send evaluation results
                 to researcher.
@@ -343,12 +343,9 @@
               without training. Otherwise, after training.
 
         """
-<<<<<<< HEAD
         # Use accuracy as default metric
         if metric is None:
             metric = MetricTypes.ACCURACY
-=======
->>>>>>> 1c4f02ba
 
         if self.testing_data_loader is None:
             raise FedbiomedTrainingPlanError(f"{ErrorNumbers.FB605.value}: Can not find dataset for testing.")
