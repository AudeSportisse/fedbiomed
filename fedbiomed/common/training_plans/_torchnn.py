--- conflicted
+++ resolved
@@ -3,16 +3,10 @@
 
 """TrainingPlan definition for the pytorch deep learning framework."""
 
-<<<<<<< HEAD
-
-from abc import ABC, abstractmethod
-import functools
+from abc import ABCMeta, abstractmethod
+
 from collections import OrderedDict
 from typing import Any, Dict, List, Tuple, Optional, Union, Iterator
-=======
-from abc import ABCMeta, abstractmethod
-from typing import Any, Dict, List, Tuple, Optional, OrderedDict, Union, Iterator
->>>>>>> e5f97008
 
 import torch
 from torch import nn
@@ -138,12 +132,7 @@
                 match expectations, or if the optimizer, model and dependencies
                 configuration goes wrong.
         """
-<<<<<<< HEAD
-
-
-=======
         # Assign scalar attributes.
->>>>>>> e5f97008
         self._optimizer_args = training_args.optimizer_arguments() or {}
         self._training_args = training_args.pure_training_arguments()
         self._use_gpu = self._training_args.get('use_gpu')
@@ -584,40 +573,6 @@
         finally:
             self.model().train()  # restore training behaviors
 
-<<<<<<< HEAD
-    def save(self, filename: str, params: dict = None) -> None:
-        """Save the torch training parameters from this training plan or from given `params` to a file
-
-        Args:
-            filename (str): Path to the destination file
-            params (dict): Parameters to save to a file, should be structured as a torch state_dict()
-
-        """
-        if params is not None:
-            return torch.save(params, filename)
-        else:
-            return self._model.save(filename)
-
-    # provided by fedbiomed
-    def load(self, filename: str, update_model: bool = True) -> dict:
-        """Load the torch training parameters to this training plan or to a data structure from a file
-
-        Args:
-            filename: path to the source file
-            update_model: if False, load params to this pytorch object; if True load params to a data structure
-
-        Returns:
-            Contains parameters
-        """
-        params = torch.load(filename)
-
-        if update_model is True:
-            self.model().load_state_dict(params)
-
-        return params
-
-=======
->>>>>>> e5f97008
     def set_aggregator_args(self, aggregator_args: Dict[str, Any]):
         """Handles and loads aggregators arguments sent through MQTT and
         file exchanged system. If sent through file exchanged system, loads the arguments.
@@ -643,13 +598,8 @@
     def after_training_params(self) -> Dict[str, torch.Tensor]:
         """Return the wrapped model's parameters for aggregation.
 
-<<<<<<< HEAD
-    def after_training_params(self, flatten: bool = False) -> dict:
-        """Retrieve parameters after training is done
-=======
         This method returns a dict containing parameters that need to be
         reported back and aggregated in a federated learning setting.
->>>>>>> e5f97008
 
         If the `postprocess` method exists (i.e. has been defined by end-users)
         it is called in the context of this method. DP-required adjustments are
@@ -671,10 +621,6 @@
                 ) from exc
         # Run (optional) DP controller adjustments as well.
         params = self._dp_controller.after_training(params)
-
-        if flatten:
-            params = self._model.flatten()
-
         return params
 
     def __norm_l2(self) -> float:
