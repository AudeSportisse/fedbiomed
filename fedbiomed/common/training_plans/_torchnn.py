--- conflicted
+++ resolved
@@ -89,15 +89,9 @@
         # Aggregated model parameters
         self.init_params = None
 
-<<<<<<< HEAD
-        # DataLoader that will be used for Training Routine
-        self.__training_data_loader: torch.utils.data.DataLoader = None
-
         # Empty DP dictionary 
         self.DP = {}
 
-=======
->>>>>>> 9af8ddcb
     def type(self):
         """ Getter for training plan type """
 
@@ -214,32 +208,29 @@
                 - gpu_only (bool): force use of a GPU device if any available, even if researcher
                     doesnt request for using a GPU. Default False.
         """
-<<<<<<< HEAD
-
-        self.__training_data_loader = data_loader
+
         if DP_args:
             self.initialize_dp(DP_args)
-=======
-        self.train()  # pytorch switch for training
-
->>>>>>> 9af8ddcb
+
         # set correct type for node args
         if not isinstance(node_args, dict):
             node_args = {}
 
+        if self.optimizer is None:
+            self.optimizer = torch.optim.Adam(self.parameters(), lr=lr)
+
+        if self.DP:
+            # Add preprocess 
+            self.__preprocess_ldp()
+
+        # Run preprocess when everything is ready before the training
+        self.__preprocess()
+
         self._set_device(use_gpu, node_args)
         # send all model to device, ensures having all the requested tensors
         self.to(self.device)
 
-        if self.optimizer is None:
-            self.optimizer = torch.optim.Adam(self.parameters(), lr=lr)
-
-        if self.DP:
-            # Add preprocess 
-            self.__preprocess_ldp()
-
-        # Run preprocess when everything is ready before the training
-        self.__preprocess()
+        self.train()  # pytorch switch for training
 
         # Initialize training data that comes from Round class
         # TODO: Decide whether it should attached to `self`
@@ -494,7 +485,6 @@
 
         return self.state_dict()
 
-<<<<<<< HEAD
     def initialize_dp(self, DP_args):
 
         self.DP = DP_args
@@ -552,10 +542,7 @@
         return params
          
 
-    def __norm_l2(self):
-=======
     def __norm_l2(self) -> float:
->>>>>>> 9af8ddcb
         """
         used by FedProx optimization
 
