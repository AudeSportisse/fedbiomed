--- conflicted
+++ resolved
@@ -612,13 +612,8 @@
         """
         # Either include non-parameter buffers to the outputs or not.
         # Note: this is mostly about sharing statistics from BatchNorm layers.
-<<<<<<< HEAD
-        if self._training_args.get("share_persistent_buffers", True):
+        if self._share_persistent_buffers:
             params = dict(self._model.model.state_dict())
-=======
-        if self._share_persistent_buffers:
-            params = self._model.model.state_dict()
->>>>>>> a9c52d7a
         else:
             params = super().after_training_params()
         # Check whether postprocess method exists, and use it.
