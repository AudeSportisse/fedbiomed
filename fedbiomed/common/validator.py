--- conflicted
+++ resolved
@@ -244,11 +244,7 @@
         Validate a value against the scheme passed at creation time.
 
         Args:
-<<<<<<< HEAD
-             value (dict):  value (json) to validate against the scheme passed
-=======
-             value:  value (dict) to validate against the scheme passed
->>>>>>> 4e33febc
+             value (dict):  value (dict) to validate against the scheme passed
                      at __init__
         Returns:
             True if value is valid
