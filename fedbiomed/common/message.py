from dataclasses import dataclass
from typing import Dict, Any, Union

from fedbiomed.common.logger import logger

class Message(object):
    """
    This class defines the structure of a
    message sent/received via Messager

    """
    def __init__(self):
        """ Constructor of the class
        """
        pass

    def set_param(self, param: str, param_value: Any):
        """This method allows to modify the value of a given param

        Args:
            param (str): the name of the param to be modified
            param_value (Any): new value of the param
        """
        # FIXME: should we introduce a functionality
        #  to avoid creating non existing attributes in the class?
        setattr(self, param, param_value)

    def get_param(self, param: str):
        """This method allows to get the value of a given param

        Args:
            param (str): name of the param
        """
        return(getattr(self, param))

    def get_dict(self) -> Dict[str, Any]:
        """Returns pairs (Message class attributes name, attributes values)
        into a dictionary

        """
        return(self.__dict__)

    def validate(self, fields: Dict[str, Any]) -> bool:
        """checks whether incoming field types match with attributes
            class type.

        Args:
            fields (Dict[str, Any]): incoming fields

        Returns:
            bool: If validated, ie everything matches,
            returns True, else returns False.
        """
        ret = True
        for field_name, field_def in fields:
            actual_type = type(getattr(self, field_name))
            if actual_type != field_def.type:
                logger.error(f"{field_name}: '{actual_type}' instead of '{field_def.type}'")
                ret = False
        return ret


@dataclass
class SearchReply(Message):
    """This class describes a search message sent by the node

    Args:
        Message ([type]): Parent class allows to get and set message params

    Raises:
        ValueError: triggered if message's fields validation failed
    """
    researcher_id: str
    success: bool
    databases: list
    count: int
    client_id: str
    command: str

    def __post_init__(self):
        if not self.validate(self.__dataclass_fields__.items()):
            raise ValueError('Wrong types')


@dataclass
class PingReply(Message):
    """
    This class describes a ping message sent by the node

    Raises:
        ValueError: triggered if message's fields validation failed
    """
    researcher_id: str
    client_id: str
    success: bool
    sequence: int
    command: str

    def __post_init__(self):
        if not self.validate(self.__dataclass_fields__.items()):
            raise ValueError('Wrong types')


@dataclass
class TrainReply(Message):
    """
    This class describes a train message sent by the node

    Raises:
        ValueError: triggered if message's fields validation failed
    """
    researcher_id: str
    job_id: str
    success: bool
    client_id: str
    dataset_id: str
    params_url: str
    timing: dict
    msg: str
    command: str

    def __post_init__(self):
        if not self.validate(self.__dataclass_fields__.items()):
            raise ValueError('Wrong types')

@dataclass
class AddScalarReply(Message):
    """
    This class describes a add_scalar message sent by the node

    Raises:
        ValueError: triggered if message's fields validation failed
    """
    researcher_id: str
    client_id: str
    job_id: str
    key: str
    value: float
    epoch: int
    iteration: int
    command: str

    def __post_init__(self):
        if not self.validate(self.__dataclass_fields__.items()):
            raise ValueError('Wrong types')


@dataclass
class ErrorMessage(Message):
    """
    This class describes an error message sent by the node

    Raises:
        ValueError: triggered if message's fields validation failed
    """
    researcher_id: str
    success: bool
    client_id: str
    msg: str
    command: str

    def __post_init__(self):
        if not self.validate(self.__dataclass_fields__.items()):
            raise ValueError('Wrong types')


@dataclass
class SearchRequest(Message):
    """
    This class describes a search message sent by the researcher

    Raises:
       ValueError: triggered if message's fields validation failed
    """
    researcher_id: str
    tags: list
    command: str

    def __post_init__(self):
        if not self.validate(self.__dataclass_fields__.items()):
            raise ValueError('Wrong types')


@dataclass
class PingRequest(Message):
    """
    This class describes a ping message sent by the researcher

    Raises:
        ValueError: triggered if message's fields validation failed
    """
    researcher_id: str
    sequence: int
    command: str

    def __post_init__(self):
        if not self.validate(self.__dataclass_fields__.items()):
            raise ValueError('Wrong types')


@dataclass
class TrainRequest(Message):
    """
    This class describes a train message sent by the researcher

    Raises:
        ValueError: triggered if message's fields validation failed
    """
    researcher_id: str
    job_id: str
    params_url: str
    training_args: dict
    training_data: dict
    model_args: dict
    model_url: str
    model_class: str
    command: str

    def __post_init__(self):
        if not self.validate(self.__dataclass_fields__.items()):
            raise ValueError('Wrong types')


class ResearcherMessages():
    """This class allows to create the corresponding class instance from
    a received/ sent message by the researcher
    """
    @classmethod
    def reply_create(cls, params: Dict[str, Any]) -> Union[TrainReply,
                                                           SearchReply,
                                                           PingReply,
                                                           ErrorMessage]:
        """this method is used on message reception (as a mean to reply to
        node requests, such as a Ping request).
        it creates the adequate message, it maps an instruction
        (given the key "command" in the input dictionary `params`)
        to a Message object
        It validates:
        - the legacy of the message
        - the structure of the received message

        Raises:
        ValueError: triggered if the message is not allowed to
        be received by the researcher
        KeyError: triggered if 'command' field is not present in `params`

        Returns:
        An instance of the corresponding Message class
        """
        message_type = params['command']

        MESSAGE_TYPE_TO_CLASS_MAP = {'train':  TrainReply,
                                     'search': SearchReply,
<<<<<<< HEAD
                                     'ping': PingReply,
                                     'error': ErrorMessage
=======
                                     'pong': PingReply,
                                     'error': ErrorMessage,
                                     'add_scalar': AddScalarReply
>>>>>>> de3fcf9f
        }

        if message_type not in MESSAGE_TYPE_TO_CLASS_MAP:
            raise ValueError('Bad message type {}'.format(message_type))

        return MESSAGE_TYPE_TO_CLASS_MAP[message_type](**params)

    @classmethod
    def request_create(cls, params: Dict[str, Any]) -> Union[TrainRequest,
                                                             SearchRequest,
                                                             PingRequest]:

        """This method creates the adequate message/request,
        it maps an instruction (given the key "command" in
        the input dictionary `params`) to a Message object

        It validates:
        - the legagy of the message
        - the structure of the created message

        Args:
        params (dict): dictionary containing the message.

        Raises:
            ValueError: if the message is not allowed to be sent by the researcher
            KeyError ?
        Returns:
            An instance of the corresponding Message class
        """

        message_type = params['command']

        MESSAGE_TYPE_TO_CLASS_MAP = {'train':  TrainRequest,
                                     'search': SearchRequest,
                                     'ping': PingRequest
                                     }

        if message_type not in MESSAGE_TYPE_TO_CLASS_MAP:
            raise ValueError('Bad message type {}'.format(message_type))

        return MESSAGE_TYPE_TO_CLASS_MAP[message_type](**params)




class NodeMessages():
    """This class allows to create the corresponding class instance from
    a received/sent message by the Node
    """
    @classmethod
    def request_create(cls, params: dict) -> Union[TrainRequest,
                                                   SearchRequest,
                                                   PingRequest]:
        """
        This method creates the adequate message/ request to send
        to researcher, it maps an instruction (given the key "command" in the
        input dictionary `params`) to a Message object

        It validates:
        - the legagy of the message
        - the structure of the created message

        Raises:
            ValueError: triggered if the message is not allowed te be sent
            by the node (ie if message `command` field is not either a
            train request, search request or a ping request)

        Returns:
            An instance of the corresponding class (TrainRequest,
            SearchRequest, PingRequest)
        """
        message_type = params['command']  # can be "train", "search", or "ping"
        # mapping message type to an object
        MESSAGE_TYPE_TO_CLASS_MAP = {'train':  TrainRequest,
                                     'search': SearchRequest,
                                     'ping': PingRequest,
                                     }

        if message_type not in MESSAGE_TYPE_TO_CLASS_MAP:
            raise ValueError('Bad message type {}'.format(message_type))

        return MESSAGE_TYPE_TO_CLASS_MAP[message_type](**params)

    @classmethod
    def reply_create(cls, params: dict) -> Union[TrainReply,
                                                 SearchReply,
                                                 PingReply,
                                                 ErrorMessage,
                                                 AddScalarReply]:
        """this method is used on message reception.
        It creates the adequate message reply to send to the researcher,
        it maps an instruction (given the key "command" in the
        input dictionary `params`) to a Message object
        It validates:
        - the legacy of the message
        - the structure of the received message

        Raises:
            ValueError: if the message is not allowed te be received by
            the node (ie if message `command` field is not either a
            train request, search request, a ping request, add scalar
            request, or error message)

        Returns:
            An instance of the corresponding class
        """
        message_type = params['command']
        MESSAGE_TYPE_TO_CLASS_MAP = {'train':  TrainReply,
                                     'search': SearchReply,
                                     'pong': PingReply,
                                     'error': ErrorMessage,
                                     'add_scalar': AddScalarReply
                                     }

        if message_type not in MESSAGE_TYPE_TO_CLASS_MAP:
            raise ValueError('Bad message type {}'.format(message_type))

        return MESSAGE_TYPE_TO_CLASS_MAP[message_type](**params)


class MonitorMessages():
    """This class allows to create the corresponding class instance from
    a received/ sent message by the Monitoring
    """
    @classmethod
    def reply_create(cls, params: Dict[str, Any]) -> AddScalarReply:
        """this method is used on message reception (as a mean to reply to
        node requests, such as a Ping request).
        it creates the adequate message, it maps an instruction
        (given the key "command" in the input dictionary `params`)
        to a Message object
        It validates:
        - the legacy of the message
        - the structure of the received message

        Raises:
        ValueError: triggered if the message is not allowed to
        be received by the researcher
        KeyError: triggered if 'command' field is not present in `params`

        Returns:
        An instance of the corresponding Message class
        """
        message_type = params['command']

        MESSAGE_TYPE_TO_CLASS_MAP = {
                                     'add_scalar': AddScalarReply
        }

        if message_type not in MESSAGE_TYPE_TO_CLASS_MAP:
            raise ValueError('Bad message type {}'.format(message_type))

        return MESSAGE_TYPE_TO_CLASS_MAP[message_type](**params)<|MERGE_RESOLUTION|>--- conflicted
+++ resolved
@@ -251,14 +251,8 @@
 
         MESSAGE_TYPE_TO_CLASS_MAP = {'train':  TrainReply,
                                      'search': SearchReply,
-<<<<<<< HEAD
-                                     'ping': PingReply,
+                                     'pong': PingReply,
                                      'error': ErrorMessage
-=======
-                                     'pong': PingReply,
-                                     'error': ErrorMessage,
-                                     'add_scalar': AddScalarReply
->>>>>>> de3fcf9f
         }
 
         if message_type not in MESSAGE_TYPE_TO_CLASS_MAP:
