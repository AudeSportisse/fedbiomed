--- conflicted
+++ resolved
@@ -4,11 +4,7 @@
 """'Model' abstract base class defining an API to interface framework-specific models."""
 
 from abc import ABCMeta, abstractmethod
-<<<<<<< HEAD
-from typing import Any, ClassVar, Dict, Optional, Union, Type, List
-=======
-from typing import Any, ClassVar, Dict, Generic, Optional, Union, Type, TypeVar
->>>>>>> e5f97008
+from typing import Any, ClassVar, Dict, Generic, Optional, Union, Type, TypeVar, List
 
 from declearn.model.api import Vector
 
@@ -125,7 +121,6 @@
         """
 
     @abstractmethod
-<<<<<<< HEAD
     def flatten(self) -> List[float]:
         """Flattens model weights
 
@@ -134,12 +129,8 @@
         """
 
     @abstractmethod
-    def load(self, filename: str) -> None:
-        """Loads model from a file.
-=======
     def export(self, filename: str) -> None:
         """Export the wrapped model to a dump file.
->>>>>>> e5f97008
 
         Args:
             filename: path to the file where the model will be saved.
@@ -182,8 +173,11 @@
         """Model-class-specific backend to the `reload` method.
 
         Args:
-<<<<<<< HEAD
-            filename: path to the file, where will be saved the model.
+            filename: path to the file where the model has been exported.
+
+        Returns:
+            model: reloaded model instance to be wrapped, that will be type-
+                checked as part of the calling `reload` method.
         """
 
     @abstractmethod
@@ -203,12 +197,4 @@
         if not isinstance(weights_vector, list) or not all([isinstance(w, float) for w in weights_vector]):
             raise FedbiomedModelError(
                 f"{ErrorNumbers.FB622} `weights_vector should be 1D list of float containing flatten model parameters`"
-            )
-=======
-            filename: path to the file where the model has been exported.
-
-        Returns:
-            model: reloaded model instance to be wrapped, that will be type-
-                checked as part of the calling `reload` method.
-        """
->>>>>>> e5f97008
+            )