--- conflicted
+++ resolved
@@ -210,12 +210,9 @@
     FB613: str = "FB613: Medical Folder dataset error"
     FB614: str = "FB614: data loading block error"
     FB615: str = "FB615: data loading plan error"
-<<<<<<< HEAD
-    FB616: str = "FB616: FLamby dataset error"
-    FB617: str = "FB617: FLamby data transformation error"
-=======
     FB616: str = "FB616: differential privacy controller error"
->>>>>>> f7c0b351
+    FB617: str = "FB617: FLamby dataset error"
+    FB618: str = "FB618: FLamby data transformation error"
 
     # oops
     FB999: str = "FB999: unknown error code sent by the node"
