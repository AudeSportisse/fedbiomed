--- conflicted
+++ resolved
@@ -249,11 +249,8 @@
     FB617 = "FB617: FLamby dataset error"
     FB618 = "FB618: FLamby data transformation error"
     FB619 = "FB619: Certificate error"
-<<<<<<< HEAD
-    FB620 = "FB620: Secure aggregation crypter error"
-=======
     FB620 = "FB620: MPC protocol error"
->>>>>>> 78f12d7f
+    FB621 = "FB620: Secure aggregation crypter error"
     # oops
     FB999 = "FB999: unknown error code sent by the node"
 
