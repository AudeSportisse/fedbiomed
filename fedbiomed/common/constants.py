'''
all the fedbiomed constants/enums

do not import other fedbiomed packages here to avoid dependancy loop
'''


from enum import Enum


class _BaseEnum(Enum):
    """
    Parent class to pass default methods to enumeration classes
    """

    @classmethod
    def list(cls):
        return list(map(lambda c: c.value, cls))


class ComponentType(_BaseEnum):
    """
    Enumeration class, used to characterize the type
    of component of the fedbiomed architecture.
    """

    RESEARCHER = 1
    NODE       = 2


class HashingAlgorithms(_BaseEnum):
    """
    Enumeration class, used to characterize the hashing
    algorithms
    """

    SHA256      = 'SHA256'
    SHA384      = 'SHA384'
    SHA512      = 'SHA512'
    SHA3_256    = 'SHA3_256'
    SHA3_384    = 'SHA3_384'
    SHA3_512    = 'SHA3_512'
    BLAKE2B     = 'BLAKE2B'
    BLAKE2S     = 'BLAKE2S'


class ModelTypes(_BaseEnum):
    """ Constant values for model type that will be saved into db.
    - `registered` means model saved by a user/hospital/node.
    - `default`    means model is default model provided by Fed-BioMed.
    """

    REGISTERED = 'registered'
    DEFAULT    = 'default'


class ErrorNumbers(_BaseEnum):
    """
    list of all error messages types

    the first value of each enum is used for JSON serializing/deserializing
    the second value is a description string
    """

    # MQTT errors
    FB100 = "FB100: undetermined messaging server error"
    FB101 = "FB101: cannot connect to the messaging server"
    FB102 = "FB102: messaging server does not answer in dedicated time"
    FB103 = "FB103: messaging call error"
    FB104 = "FB104: message echange error"

    # HTTP errors

    FB200 = "FB200: undetermined repository server error"
    FB201 = "FB201: server not reachable"
    FB202 = "FB202: server returns 404 error"
    FB203 = "FB203: server returns other 4xx or 500 error"

    # application error on node

    FB300 = "FB300: undetermined node error"
    FB301 = "FB301: Protocol error"
    FB302 = "FB302: TrainingPlan class does not load"
    FB303 = "FB303: TrainingPlan class does not contain expected methods"
    FB304 = "FB304: TrainingPlan method crashes"
    FB305 = "FB305: TrainingPlan loops indefinitely"
    FB306 = "FB306: bad URL (.py) for TrainingPlan"
    FB307 = "FB307: bad URL (.pt) for training params"
    FB308 = "FB308: bad training request ().json"
    FB309 = "FB309: bad model params (.pt)"
    FB310 = "FB310: bad data format"
    FB311 = "FB311: receiving a new computation request during a running computation"
    FB312 = "FB312: Node stopped in SIGTERM signal handler"
    FB313 = "FB313: no dataset matching request"

    # application error on researcher

    FB400 = "FB400: undetermined application error"
    FB401 = "FB401: aggregation crashes or returns an error"
    FB402 = "FB402: strategy method crashes or sends an error"
    FB403 = "FB403: bad URL (.pt) for model param"
    FB404 = "FB404: bad model param (.pt) format for TrainingPlan"
    FB405 = "FB405: received delayed answer for previous computation round"
    FB406 = "FB406: list of nodes is empty at data lookup phase"
    FB407 = "FB407: list of nodes became empty when training"
    FB408 = "FB408: node did not answer during training"
    FB409 = "FB409: node sent Status=Error during training"
    FB410 = "FB410: bad type or value for experiment argument"
    FB411 = "FB411: cannot train an experiment that is not fully defined"
    FB412 = "FB412: cannot do model checking for experiment"
    FB413 = "FB413: cannot save or load breakpoint for experiment"

    # node problem detected by researcher

    FB500 = "FB500: undetermined node error, detected by server"
    FB501 = "FB501: node not reacheable"

    # general application errors (common to node/researcher/..)

    FB600 = "FB600: environ error"
    FB601 = "FB601: message error"
    FB602 = "FB602: logger error"
    FB603 = "FB603: task queue error"
    FB604 = "FB604: repository error"
<<<<<<< HEAD
    FB605 = "FB605: Training plan error"
=======
    FB606 = "FB606: model manager error"
>>>>>>> 8a34cc67

    # oops
    FB999 = "FB999: unknown error code sent by the node"<|MERGE_RESOLUTION|>--- conflicted
+++ resolved
@@ -122,11 +122,8 @@
     FB602 = "FB602: logger error"
     FB603 = "FB603: task queue error"
     FB604 = "FB604: repository error"
-<<<<<<< HEAD
     FB605 = "FB605: Training plan error"
-=======
     FB606 = "FB606: model manager error"
->>>>>>> 8a34cc67
 
     # oops
     FB999 = "FB999: unknown error code sent by the node"