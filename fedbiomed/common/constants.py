"""Fed-BioMed constants/enums"""

from enum import Enum


class _BaseEnum(Enum):
    """
    Parent class to pass default methods to enumeration classes
    """

    @classmethod
    def list(cls):
        return list(map(lambda c: c.value, cls))


class ComponentType(_BaseEnum):
    """Enumeration class, used to characterize the type of component of the fedbiomed architecture

    Attributes:
        RESEARCHER: Researcher component
        NODE: Node component
    """

    RESEARCHER: int = 1
    NODE: int = 2


class HashingAlgorithms(_BaseEnum):
    """Enumeration class, used to characterize the hashing algorithms"""

    SHA256: str = 'SHA256'
    SHA384: str = 'SHA384'
    SHA512: str = 'SHA512'
    SHA3_256: str = 'SHA3_256'
    SHA3_384: str = 'SHA3_384'
    SHA3_512: str = 'SHA3_512'
    BLAKE2B: str = 'BLAKE2B'
    BLAKE2S: str = 'BLAKE2S'


class ModelTypes(_BaseEnum):
    """Constant values for model type that will be saved into db

    Attributes:
        REQUESTED: means model submitted in-application by the researcher
        REGISTERED: means model added by a hospital/node
        DEFAULT: means model is default model provided by Fed-BioMed
    """
    REQUESTED: str = 'requested'
    REGISTERED: str = 'registered'
    DEFAULT: str = 'default'


class ModelApprovalStatus(_BaseEnum):
    """Enumeration class for model approval status of a model on a node when model approval is active.

    Attributes:
        APPROVED: model was accepted for this node, can be executed now
        REJECTED: model was disapproved for this node, cannot be executed
        PENDING: model is waiting for review and approval, cannot be executed yet
    """
    APPROVED: str = "Approved"
    REJECTED: str = "Rejected"
    PENDING: str = "Pending"
    
    def str2enum(name: str):
        for e in ModelApprovalStatus:
            if e.value == name:
                return e
        return None


class TrainingPlans(_BaseEnum):
    """Enumeration class for Training plans """

    TorchTrainingPlan: str = 'TorchTrainingPlan'
    SkLearnTrainingPlan: str = 'SkLearnTrainingPlan'


class ProcessTypes(_BaseEnum):
    """Enumeration class for Preprocess types

    Attributes:
        DATA_LOADER: Preprocess for DataLoader
        PARAMS: Preprocess for model parameters
    """
    DATA_LOADER: int = 0
    PARAMS: int = 1


class DataLoadingBlockTypes(_BaseEnum):
    """Base class for typing purposes.

    Concrete enumeration types should be defined within the scope of their
    implementation or application. To define a concrete enumeration type,
    one must subclass this class as follows:
    ```python
    class MyLoadingBlockTypes(DataLoadingBlockTypes, Enum):
        MY_KEY: str 'myKey'
        MY_OTHER_KEY: str 'myOtherKey'
    ```

    Subclasses must respect the following conditions:
    - All fields must be str;
    - All field values must be unique.

    :warning: this class must always be empty as it is not allowed to
    contain any fields!
    """
    def __init__(self, *args):
        cls = self.__class__
        if not isinstance(self.value, str):
            raise ValueError("all fields of DataLoadingBlockTypes subclasses"
                             " must be of str type")
        if any(self.value == e.value for e in cls):
            a = self.name
            e = cls(self.value).name
            raise ValueError(
                f"duplicate values not allowed in DataLoadingBlockTypes and "
                f"its subclasses: {a} --> {e}")


class ErrorNumbers(_BaseEnum):
    """List of all error messages types"""

    # MQTT errors
    FB100: str = "FB100: undetermined messaging server error"
    FB101: str = "FB101: cannot connect to the messaging server"
    FB102: str = "FB102: messaging server does not answer in dedicated time"
    FB103: str = "FB103: messaging call error"
    FB104: str = "FB104: message exchange error"

    # HTTP errors

    FB200: str = "FB200: undetermined repository server error"
    FB201: str = "FB201: server not reachable"
    FB202: str = "FB202: server returns 404 error"
    FB203: str = "FB203: server returns other 4xx or 500 error"

    # application error on node

    FB300: str = "FB300: undetermined node error"
    FB301: str = "FB301: Protocol error"
    FB302: str = "FB302: TrainingPlan class does not load"
    FB303: str = "FB303: TrainingPlan class does not contain expected methods"
    FB304: str = "FB304: TrainingPlan method crashes"
    FB305: str = "FB305: TrainingPlan loops indefinitely"
    FB306: str = "FB306: bad URL (.py) for TrainingPlan"
    FB307: str = "FB307: bad URL (.pt) for training params"
    FB308: str = "FB308: bad training request ().json"
    FB309: str = "FB309: bad model params (.pt)"
    FB310: str = "FB310: bad data format"
    FB311: str = "FB311: receiving a new computation request during a running computation"
    FB312: str = "FB312: Node stopped in SIGTERM signal handler"
    FB313: str = "FB313: no dataset matching request"
    FB314: str = "FB314: Node round error"
<<<<<<< HEAD
    FB315: str = "FB315: Error while loading the data "
    FB316: str = "FB316: FLamby package import error"
=======
    FB315: str = "FB315: Error while loading the data"
    FB316: str = "FB316: Data loading plan error"
>>>>>>> 2c021243

    # application error on researcher

    FB400: str = "FB400: undetermined application error"
    FB401: str = "FB401: aggregation crashes or returns an error"
    FB402: str = "FB402: strategy method crashes or sends an error"
    FB403: str = "FB403: bad URL (.pt) for model param"
    FB404: str = "FB404: bad model param (.pt) format for TrainingPlan"
    FB405: str = "FB405: received delayed answer for previous computation round"
    FB406: str = "FB406: list of nodes is empty at data lookup phase"
    FB407: str = "FB407: list of nodes became empty when training (no node has answered)"
    FB408: str = "FB408: node did not answer during training"
    FB409: str = "FB409: node sent Status=Error during training"
    FB410: str = "FB410: bad type or value for experiment argument"
    FB411: str = "FB411: cannot train an experiment that is not fully defined"
    FB412: str = "FB412: cannot do model checking for experiment"
    FB413: str = "FB413: cannot save or load breakpoint for experiment"

    # node problem detected by researcher

    FB500: str = "FB500: undetermined node error, detected by server"
    FB501: str = "FB501: node not reachable"

    # general application errors (common to node/researcher/..)

    FB600: str = "FB600: environ error"
    FB601: str = "FB601: message error"
    FB602: str = "FB602: logger error"
    FB603: str = "FB603: task queue error"
    FB604: str = "FB604: repository error"
    FB605: str = "FB605: training plan error"
    FB606: str = "FB606: model manager error"
    FB607: str = "FB607: data manager error"
    FB608: str = "FB608: torch data manager error"
    FB609: str = "FB609: scikit-learn data manager error"
    FB610: str = "FB610: Torch based tabular dataset creation error"
    FB611: str = "FB611: Error while trying to evaluate using the specified metric"
    FB612: str = "FB612: Torch based NIFTI dataset error"
    FB613: str = "FB613: Medical Folder dataset error"
    FB614: str = "FB614: Selected FLamby dataset error"
    FB615: str = "FB615: FLamby data transformation error"


    # oops
    FB999: str = "FB999: unknown error code sent by the node"


class UserRoleType(int, _BaseEnum):
    """Enumeration class, used to characterize the type of component of the fedbiomed architecture

    Attributes:
        ADMIN: User with Admin role
        USER: Simple user
    """

    ADMIN: int = 1
    USER: int = 2


class UserRequestStatus(str, _BaseEnum):
    """Enumeration class, used to characterize the status for user registration requests

        Attributes:
            NEW: New user registration
            REJECTED: Rejected status
        """

    NEW: str = "NEW"
    REJECTED: str = "REJECTED"<|MERGE_RESOLUTION|>--- conflicted
+++ resolved
@@ -154,13 +154,9 @@
     FB312: str = "FB312: Node stopped in SIGTERM signal handler"
     FB313: str = "FB313: no dataset matching request"
     FB314: str = "FB314: Node round error"
-<<<<<<< HEAD
     FB315: str = "FB315: Error while loading the data "
-    FB316: str = "FB316: FLamby package import error"
-=======
-    FB315: str = "FB315: Error while loading the data"
     FB316: str = "FB316: Data loading plan error"
->>>>>>> 2c021243
+    FB317: str = "FB317: FLamby package import error"
 
     # application error on researcher
 
