# This file is originally part of Fed-BioMed
# SPDX-License-Identifier: Apache-2.0

"""Fed-BioMed constants/enums"""

from packaging.version import Version as FBM_Component_Version
from enum import Enum

CONFIG_FOLDER_NAME = "etc"
"""Directory/folder name where configurations are saved"""

CACHE_FOLDER_NAME = "cache"
"""Directory/folder name where cache files are saved"""

TMP_FOLDER_NAME = "tmp"
"""Directory/folder name where temporary files are saved"""

TENSORBOARD_FOLDER_NAME = "runs"
"""Directory/folder name where tensorboard logs are saved"""

VAR_FOLDER_NAME = "var"
"""Directory/folder name where variable files are saved"""

DB_FOLDER_NAME = VAR_FOLDER_NAME
"""Directory/folder name where DB files are saved"""

DB_PREFIX = 'db_'
"""Prefix for database files name"""

NODE_PREFIX = 'node_'
"""Prefix for node ID"""


MPSPDZ_certificate_prefix = "MPSPDZ_certificate"

__version__ = FBM_Component_Version('4.3.1')  # Fed-BioMed software version
__researcher_config_version__ = FBM_Component_Version('1')  # researcher config file version
__node_config_version__ = FBM_Component_Version('1')  # node config file version
__breakpoints_version__ = FBM_Component_Version('1')  # breakpoints format version
__messaging_protocol_version__ = FBM_Component_Version('1')  # format of MQTT messages.
# Nota: for messaging protocol version, all changes should be a major version upgrade



class _BaseEnum(Enum):
    """
    Parent class to pass default methods to enumeration classes
    """

    @classmethod
    def list(cls):
        return list(map(lambda c: c.value, cls))


class ComponentType(_BaseEnum):
    """Enumeration class, used to characterize the type of component of the fedbiomed architecture

    Attributes:
        RESEARCHER: Researcher component
        NODE: Node component
    """

    RESEARCHER: int = 1
    NODE: int = 2



class BiprimeType(_BaseEnum):
    """Constant values for secure aggregation biprime type that will be saved into db

    Attributes:
        DYNAMIC: means biprime dynamically added after negoti
        DEFAULT: means biprime is a default one provided by Fed-BioMed
    """
    DYNAMIC = 'dynamic'
    DEFAULT = 'default'


class HashingAlgorithms(_BaseEnum):
    """Enumeration class, used to characterize the hashing algorithms"""

    SHA256 = 'SHA256'
    SHA384 = 'SHA384'
    SHA512 = 'SHA512'
    SHA3_256 = 'SHA3_256'
    SHA3_384 = 'SHA3_384'
    SHA3_512 = 'SHA3_512'
    BLAKE2B = 'BLAKE2B'
    BLAKE2S = 'BLAKE2S'


class TrainingPlanStatus(_BaseEnum):
    """Constant values for training plan type that will be saved into db

    Attributes:
        REQUESTED: means training plan submitted in-application by the researcher
        REGISTERED: means training plan added by a hospital/node
        DEFAULT: means training plan is default training plan provided by Fed-BioMed
    """
    REQUESTED = 'requested'
    REGISTERED = 'registered'
    DEFAULT = 'default'


class TrainingPlanApprovalStatus(_BaseEnum):
    """Enumeration class for training plan approval status of a training plan on a node when training plan approval
    is active.

    Attributes:
        APPROVED: training plan was accepted for this node, can be executed now
        REJECTED: training plan was disapproved for this node, cannot be executed
        PENDING: training plan is waiting for review and approval, cannot be executed yet
    """
    APPROVED = "Approved"
    REJECTED = "Rejected"
    PENDING = "Pending"

    def str2enum(name: str):
        for e in TrainingPlanApprovalStatus:
            if e.value == name:
                return e
        return None


class TrainingPlans(_BaseEnum):
    """Enumeration class for Training plans """

    TorchTrainingPlan = 'TorchTrainingPlan'
    SkLearnTrainingPlan = 'SkLearnTrainingPlan'


class ProcessTypes(_BaseEnum):
    """Enumeration class for Preprocess types

    Attributes:
        DATA_LOADER: Preprocess for DataLoader
        PARAMS: Preprocess for model parameters
    """
    DATA_LOADER = 0
    PARAMS = 1


class DataLoadingBlockTypes(_BaseEnum):
    """Base class for typing purposes.

    Concrete enumeration types should be defined within the scope of their
    implementation or application. To define a concrete enumeration type,
    one must subclass this class as follows:
    ```python
    class MyLoadingBlockTypes(DataLoadingBlockTypes, Enum):
        MY_KEY: str 'myKey'
        MY_OTHER_KEY: str 'myOtherKey'
    ```

    Subclasses must respect the following conditions:
    - All fields must be str;
    - All field values must be unique.

    !!! warning
        This class must always be empty as it is not allowed to
        contain any fields!
    """
    def __init__(self, *args):
        cls = self.__class__
        if not isinstance(self.value, str):
            raise ValueError("all fields of DataLoadingBlockTypes subclasses"
                             " must be of str type")
        if any(self.value == e.value for e in cls):
            a = self.name
            e = cls(self.value).name
            raise ValueError(
                f"duplicate values not allowed in DataLoadingBlockTypes and "
                f"its subclasses: {a} --> {e}")


class DatasetTypes(_BaseEnum):
    """Types of Datasets implemented in Fed-BioMed"""
    TABULAR = 'csv'
    IMAGES = 'images'
    DEFAULT = 'default'
    MEDNIST = 'mednist'
    MEDICAL_FOLDER = 'medical-folder'
    FLAMBY = 'flamby'
    TEST = 'test'
    NONE = 'none'


class SecaggElementTypes(_BaseEnum):
    """Enumeration class for secure aggregation element types

    Attributes:
        SERVER_KEY: server key split between the parties
        BIPRIME: biprime shared between the parties
    """
    SERVER_KEY: int = 0
    BIPRIME: int = 1


class VEParameters:
    CLIPPING_RANGE: int = 3
    TARGET_RANGE: int = 10000
    KEY_SIZE: int = 2048


class ErrorNumbers(_BaseEnum):
    """List of all error messages types"""

    # MQTT errors
    FB100 = "FB100: undetermined messaging server error"
    FB101 = "FB101: cannot connect to the messaging server"
    FB102 = "FB102: messaging server does not answer in dedicated time"
    FB103 = "FB103: messaging call error"
    FB104 = "FB104: message exchange error"

    # HTTP errors

    FB200 = "FB200: undetermined repository server error"
    FB201 = "FB201: server not reachable"
    FB202 = "FB202: server returns 404 error"
    FB203 = "FB203: server returns other 4xx or 500 error"

    # application error on node

    FB300 = "FB300: undetermined node error"
    FB301 = "FB301: Protocol error"
    FB302 = "FB302: TrainingPlan class does not load"
    FB303 = "FB303: TrainingPlan class does not contain expected methods"
    FB304 = "FB304: TrainingPlan method crashes"
    FB305 = "FB305: TrainingPlan loops indefinitely"
    FB306 = "FB306: bad URL for TrainingPlan (.py)"
    FB307 = "FB307: bad URL for training params (.mpk)"
    FB308 = "FB308: bad training request (.json)"
    FB309 = "FB309: bad model params (.mpk)"
    FB310 = "FB310: bad data format"
    FB311 = "FB311: receiving a new computation request during a running computation"
    FB312 = "FB312: Node stopped in SIGTERM signal handler"
    FB313 = "FB313: no dataset matching request"
    FB314 = "FB314: Node round error"
    FB315 = "FB315: Error while loading the data "
    FB316 = "FB316: Data loading plan error"
    FB317 = "FB317: FLamby package import error"
    FB318 = "FB318: Secure aggregation setup error"
    FB319 = "FB319: Command not found error"
    FB320 = "FB320: bad model type"
    FB321 = "FB321: Secure aggregation delete error"
    FB322 = "FB322: Dataset registration error"
    # application error on researcher

    FB400 = "FB400: undetermined application error"
    FB401 = "FB401: aggregation crashes or returns an error"
    FB402 = "FB402: strategy method crashes or sends an error"
    FB403 = "FB403: bad URL (.pt) for model param"
    FB404 = "FB404: bad model param (.pt) format for TrainingPlan"
    FB405 = "FB405: received delayed answer for previous computation round"
    FB406 = "FB406: list of nodes is empty at data lookup phase"
    FB407 = "FB407: list of nodes became empty when training (all nodes failed training or did not answer)"
    FB408 = "FB408: training failed on node or node did not answer during training"
    FB409 = "FB409: node sent Status=Error during training"
    FB410 = "FB410: bad type or value for experiment argument"
    FB411 = "FB411: cannot train an experiment that is not fully defined"
    FB412 = "FB412: cannot do model checking for experiment"
    FB413 = "FB413: cannot save or load breakpoint for experiment"
    FB414 = "FB414: bad type or value for training arguments"
    FB415 = "FB415: secure aggregation handling error"
    FB416 = "FB416: federated dataset error"
    FB417 = "FB417: Secure aggregation error"
    # node problem detected by researcher

    FB500 = "FB500: undetermined node error, detected by server"
    FB501 = "FB501: node not reachable"

    # general application errors (common to node/researcher/..)

    FB600 = "FB600: environ error"
    FB601 = "FB601: message error"
    FB602 = "FB602: logger error"
    FB603 = "FB603: task queue error"
    FB604 = "FB604: repository error"
    FB605 = "FB605: training plan error"
    FB606 = "FB606: model manager error"
    FB607 = "FB607: data manager error"
    FB608 = "FB608: torch data manager error"
    FB609 = "FB609: scikit-learn data manager error"
    FB610 = "FB610: Torch based tabular dataset creation error"
    FB611 = "FB611: Error while trying to evaluate using the specified metric"
    FB612 = "FB612: Torch based NIFTI dataset error"
    FB613 = "FB613: Medical Folder dataset error"
    FB614 = "FB614: data loading block error"
    FB615 = "FB615: data loading plan error"
    FB616 = "FB616: differential privacy controller error"
    FB617 = "FB617: FLamby dataset error"
    FB618 = "FB618: FLamby data transformation error"
    FB619 = "FB619: Certificate error"
    FB620 = "FB620: MPC protocol error"
    FB621 = "FB621: declearn optimizer error"
    FB622 = "FB622: Model error"
    FB623 = "FB623: Secure aggregation database error"
<<<<<<< HEAD
    FB624 = "FB620: Secure aggregation crypter error"
    FB625 = "FB625: Fed-BioMed optimizer error"
=======
    FB624 = "FB624: Secure aggregation crypter error"
    FB625 = "FB625: Component version error"
>>>>>>> bc36bd4d
    # oops
    FB999 = "FB999: unknown error code sent by the node"


class UserRoleType(int, _BaseEnum):
    """Enumeration class, used to characterize the type of component of the fedbiomed architecture

    Attributes:
        ADMIN: User with Admin role
        USER: Simple user
    """

    ADMIN = 1
    USER = 2


class UserRequestStatus(str, _BaseEnum):
    """Enumeration class, used to characterize the status for user registration requests

        Attributes:
            NEW: New user registration
            REJECTED: Rejected status
        """

    NEW = "NEW"
    REJECTED = "REJECTED"<|MERGE_RESOLUTION|>--- conflicted
+++ resolved
@@ -295,13 +295,10 @@
     FB621 = "FB621: declearn optimizer error"
     FB622 = "FB622: Model error"
     FB623 = "FB623: Secure aggregation database error"
-<<<<<<< HEAD
     FB624 = "FB620: Secure aggregation crypter error"
-    FB625 = "FB625: Fed-BioMed optimizer error"
-=======
-    FB624 = "FB624: Secure aggregation crypter error"
     FB625 = "FB625: Component version error"
->>>>>>> bc36bd4d
+    FB626 = "FB626: Fed-BioMed optimizer error"
+
     # oops
     FB999 = "FB999: unknown error code sent by the node"
 
