--- conflicted
+++ resolved
@@ -9,18 +9,14 @@
 from ._tabular_dataset import TabularDataset
 from ._medical_datasets import NIFTIFolderDataset, MedicalFolderDataset, MedicalFolderBase, MedicalFolderController, \
     MedicalFolderLoadingBlockTypes
-<<<<<<< HEAD
-from ._data_loading_plan import DataLoadingBlock, MapperBlock, DataLoadingPlan, DataLoadingPlanMixin
 from ._flamby_dataset import FlambyCenterIDLoadingBlock, FlambyDatasetSelectorLoadingBlock, FlambyLoadingBlockTypes, \
     FlambyDataset
-=======
 from ._data_loading_plan import (DataLoadingBlock,
                                  MapperBlock,
                                  DataLoadingPlan,
                                  DataLoadingPlanMixin,
                                  SerializationValidation  # keep it for documentation
                                  )
->>>>>>> caafccf2
 
 __all__ = [
     "MedicalFolderBase",
@@ -36,12 +32,9 @@
     "MapperBlock",
     "DataLoadingPlan",
     "DataLoadingPlanMixin",
-<<<<<<< HEAD
+    "SerializationValidation",
     "FlambyCenterIDLoadingBlock",
     "FlambyDatasetSelectorLoadingBlock",
     "FlambyLoadingBlockTypes",
     "FlambyDataset"
-=======
-    "SerializationValidation"
->>>>>>> caafccf2
 ]