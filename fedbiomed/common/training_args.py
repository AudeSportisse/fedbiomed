--- conflicted
+++ resolved
@@ -114,11 +114,7 @@
 
     @staticmethod
     @validator_decorator
-<<<<<<< HEAD
-    def _loss_rate_hook( v: Any) -> bool:
-=======
     def _lr_hook( v: Any):
->>>>>>> 4e33febc
         """
         Test if lr is greater than 0.
         """
@@ -349,13 +345,8 @@
             raise FedbiomedUserInputError(msg)
 
 
-<<<<<<< HEAD
-    def dict(self) -> Dict:
-        """Returns the training_args as a dictionnary."""
-=======
     def dict(self):
-        """Returns a copy of the training_args as a dictionnary."""
->>>>>>> 4e33febc
+        """Returns a copy of the training_args as a dictionary."""
 
         ta = deepcopy(self._ta)
         if 'test_metric' in ta and \
