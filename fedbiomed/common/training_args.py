"""
Provide a way to easily to manage training arguments.
"""

from copy import deepcopy
from typing import Any, Dict, TypeVar, Union, Tuple

from fedbiomed.common.constants import ErrorNumbers
from fedbiomed.common.exceptions import FedbiomedUserInputError
from fedbiomed.common.logger import logger
from fedbiomed.common.metrics import MetricTypes
from fedbiomed.common.validator import SchemeValidator, ValidatorError, \
    ValidateError, RuleError, validator_decorator


@validator_decorator
def _validate_dp_type(value: Any):
    """ Validates whether DP type is valid"""
    if value not in ["central", "local"]:
        return False, f"DP type should one of `central` or `local` not {value}"
    else:
        return True


DPArgsValidator = SchemeValidator({
    'type': {
        "rules": [str, _validate_dp_type], "required": True, "default": "central"
    },
    'sigma': {
        "rules": [float], "required": True
    },
    'clip': {
        "rules": [float], "required": True
    },
})


class TrainingArgs:
    """
    Provide a container to manage training arguments.

    This class uses the Validator and SchemeValidator classes
    and provides a default scheme, which describes the arguments
    necessary to train/validate a TrainingPlan.

    It also permits to extend the TrainingArgs then testing new features
    by supplying an extra_scheme at TraininfArgs instanciation.
    """

    def __init__(self, ta: Dict = None, extra_scheme: Dict = None, only_required: bool = True):
        """
        Create a TrainingArgs from a Dict with input validation.

        Args:
            ta:     dictionary describing the TrainingArgs scheme.
                    if empty dict or None, a minimal instance of TrainingArgs
                    will be initialized with default values for required keys
            extra_scheme: user provided scheme extension, which add new rules or
                    update the scheme of the default training args.
                    Warning: this is a dangerous feature, provided to
                    developers, to ease the test of future Fed-Biomed features
            only_required: if True, the object is initialized only with required
                    values defined in the default_scheme (+ extra_scheme).
                    If False, then all default values will also be returned
                    (not only the required key/value pairs).

        Raises:
            FedbiomedUserInputError: in case of bad value or bad extra_scheme
        """
        self._scheme = TrainingArgs.default_scheme()

        if not isinstance(extra_scheme, dict):
            extra_scheme = {}

        for k in extra_scheme:
            self._scheme[k] = extra_scheme[k]

        try:
            self._sc = SchemeValidator(self._scheme)
        except RuleError as e:
            #
            # internal error (invalid scheme)
            msg = ErrorNumbers.FB414.value + f": {e}"
            logger.critical(msg)
            raise FedbiomedUserInputError(msg)

        # scheme is validated from here
        if ta is None:
            ta = {}

        try:
            self._ta = self._sc.populate_with_defaults(ta, only_required=only_required)
        except ValidatorError as e:
            # scheme has required keys without defined default value
            msg = ErrorNumbers.FB414.value + f": {e}"
            logger.critical(msg)
            raise FedbiomedUserInputError(msg)

        try:
            self._sc.validate(self._ta)
        except ValidateError as e:
            # transform to a Fed-BioMed error
            msg = ErrorNumbers.FB414.value + f": {e}"
            logger.critical(msg)
            raise FedbiomedUserInputError(msg)

        # Validate DP arguments if it is existing in training arguments --------------------------------------------
        if self._ta["dp_args"] is not None:
            try:
                self._ta["dp_args"] = DPArgsValidator.populate_with_defaults(self._ta["dp_args"], only_required=False)
                DPArgsValidator.validate(self._ta["dp_args"])
            except ValidateError as e:
                msg = f"{ErrorNumbers.FB414.value}: {e}"
                logger.critical(msg)
                raise FedbiomedUserInputError(msg)

    def testing_arguments(self) -> Dict:
        """ Extract testing arguments from training arguments

        Returns:
            Testing arguments as dictionary
        """
        keys = ['test_ratio', 'test_on_local_updates', 'test_on_global_updates',
                'test_metric', 'test_metric_args']
        return self._extract_args(keys)

    def loader_arguments(self) -> Dict:
        """ Extracts data loader arguments

        Returns:
            Contains loader arguments for PyTorch dataloader
        """
        keys = ["batch_size"]

        return self._extract_args(keys)

    def optimizer_arguments(self) -> Dict:

        return self["optimizer_args"]

    def pure_training_arguments(self):
        """ Extracts the arguments that are only necessary for training_routine

        Returns:
            Contains training argument for training routine
        """

        keys = ["batch_maxnum", "fedprox_mu", "log_interval", "dry_run", "epochs", "use_gpu"]
        return self._extract_args(keys)

    def dp_arguments(self):
        """Extracts the arguments for differential privacy

        Returns:
            Contains differential privacy arguments
        """
        return self["dp_args"]

    def _extract_args(self, keys) -> Dict:
        """Extract arguments by given array of keys

        Returns:
            Contains key value peer of given keys
        """
        return {arg: self[arg] for arg in keys}

    @staticmethod
    @validator_decorator
    def _metric_validation_hook(metric: Union[MetricTypes, str, None]) -> Union[bool, str]:
        """
        Validate the metric argument of test_metric.
        """
        if metric is None:
            return True

        if isinstance(metric, MetricTypes):
            return True

        if isinstance(metric, str):
            metric = metric.upper()
            if metric in MetricTypes.get_all_metrics():
                return True

        return False, f"Metric {metric} is not a supported Metric"

    @staticmethod
    @validator_decorator
    def _fedprox_mu_validator(val: Union[float, None]) -> Union[Tuple[bool, str], bool]:
        """ Validates fedprox_mu value whether it None or float

        Returns:
            Validation status  or/and error message
        """
        if isinstance(val, float):
            return True
        elif val is None:
            return True
        return False, f"Expected `fedprox_mu` value is float, but got {type(val)}. "

    @staticmethod
    @validator_decorator
    def _test_ratio_hook(v: Any) -> bool:
        """
        Test if in [ 0.0 , 1.0]  interval.
        """
        if v < 0 or v > 1:
            return False
        else:
            return True

    @staticmethod
    @validator_decorator
    def _lr_hook(v: Any):
        """
        Test if lr is greater than 0.
        """
        if v < 0:
            return False
        else:
            return True

    @staticmethod
    @validator_decorator
    def _validate_dp_args(v: Any):
        """
        Test if lr is greater than 0.
        """
        if v is None:
            return True
        elif not isinstance(v, dict):
            return False, f"`dp_args` should be None or dictionary, not {type(v)}"

        return True

    @classmethod
    def default_scheme(cls) -> Dict:
        """
        Returns the default (base) scheme for TrainingArgs.
        """
        return {
            "optimizer_args": {
                "rules": [dict], "required": True, "default": {}
            },
            "batch_size": {
                "rules": [int], "required": True, "default": 48
            },
            "epochs": {
                "rules": [int], "required": True, "default": 1
            },
            "dry_run": {
                "rules": [bool], "required": True, "default": False
            },
            "batch_maxnum": {
                "rules": [int], "required": True, "default": 0
            },
            "test_ratio": {
                "rules": [float, cls._test_ratio_hook], "required": False, "default": 0.0
            },
            "test_on_local_updates": {
                "rules": [bool], "required": False, "default": False
            },
            "test_on_global_updates": {
                "rules": [bool], "required": False, "default": False
            },

            "test_metric": {
                "rules": [cls._metric_validation_hook], "required": False, "default": None
            },

            "test_metric_args": {
                "rules": [dict], "required": False, "default": {}
            },
            "log_interval": {
<<<<<<< HEAD
                "rules": [int],
                "required": False,
            },
            
            # fedprox_mu
            "fedprox_mu": {
                "rules": [float],
                'required': False,
            }

=======
                "rules": [int], "required": False, "default": 10
            },
            "fedprox_mu": {
                "rules": [cls._fedprox_mu_validator], 'required': False, "default": None
            },
            "use_gpu": {
                "rules": [bool], 'required': False, "default": False
            },
            "dp_args": {
                "rules": [cls._validate_dp_args], "required": True, "default": None
            },
>>>>>>> f1d0f8ed
        }

    def __str__(self) -> str:
        """
        Display the Training_Args values as a string.

        Returns:
            printable version of TrainingArgs value
        """
        return str(self._ta)

    def __repr__(self) -> str:
        """
        Display the Training_Args full content for debugging purpose.

        Returns:
            printable version of TrainingArgs (scheme and value)
        """
        return f"scheme:\n{self._scheme}\nvalue:\n{self._ta}"

    def __setitem__(self, key: str, value: Any) -> Any:
        """
        Validate and then set a (key, value) pair to the current object.

        Args:
            key:   key
            value: value

        Returns:
            Full object updated with the validated (key, value) incorporated

        Raises:
            FedbiomedUserInputError: in case of problem (invalid key or value)
        """

        try:
            ta = deepcopy(self._ta)
            ta[key] = value
            self._sc.validate(ta)
            self._ta[key] = value  # only update it value is OK
        except (RuleError, ValidateError) as e:
            #
            # transform to FedbiomedError
            msg = ErrorNumbers.FB414.value + f": {e}"
            logger.critical(msg)
            raise FedbiomedUserInputError(msg)
        return deepcopy(self._ta[key])

    def __getitem__(self, key: str) -> Any:
        """
        Returns a copy of the value associated to a key.

        Args:
            key:   key

        Returns:
            value

        Raises:
            FedbiomedUserInputError: in case of bad key
        """
        try:
            ret = self._ta[key]
            return ret
        except KeyError:
            # transform to FedbiomedError
            msg = ErrorNumbers.FB414.value + f": The key `{key}` does not exist in training args"
            logger.critical(msg)
            raise FedbiomedUserInputError(msg)

    def update(self, values: Dict) -> TypeVar("TrainingArgs"):
        """
        Update multiple keys of the training arguments.

        Args:
            values:  a dictionnary of (key, value) to validate/update

        Returns:
            the object itself after modification

        Raises:
            FedbiomedUserInputError: in case of bad key or value in values
        """
        for k in values:
            self.__setitem__(k, values[k])
        return self

    def __ixor__(self, other: Dict) -> TypeVar("TrainingArgs"):
        """
        Syntax sugar for update().

        **Usage:**
        ```python
        t = TrainingArgs()
        t ^= { 'epochs': 2 , 'lr': 0.01 }
        ```
        Args:
            other:  a dictionnary of keys to validate/update

        Returns:
            the object itself after modification

        Raises:
            FedbiomedUserInputError: in case of bad key or value in values
        """
        return self.update(other)

    def scheme(self) -> Dict:
        """
        Returns the scheme of a TrainingArgs instance.

        The scheme is not necessarily the default_scheme (returned by TrainingArgs.default_scheme().

        Returns:
            scheme:  the current scheme used for validation
        """
        return deepcopy(self._scheme)

    def default_value(self, key: str) -> Any:
        """
        Returns the default value for the key.

        Args:
            key:  key

        Returns:
            value: the default value associated to the key

        Raises:
            FedbiomedUserInputError: in case of problem (invalid key or value)
        """
        if key in self._sc.scheme():
            if "default" in self._sc.scheme()[key]:
                return deepcopy(self._sc.scheme()[key]["default"])
            else:
                msg = ErrorNumbers.FB410.value + \
                      f"no default value defined for key: {key}"
                logger.critical(msg)
                raise FedbiomedUserInputError(msg)
        else:
            msg = ErrorNumbers.FB410.value + \
                  f"no such key: {key}"
            logger.critical(msg)
            raise FedbiomedUserInputError(msg)

    def dict(self):
        """Returns a copy of the training_args as a dictionary."""

        ta = deepcopy(self._ta)
        if 'test_metric' in ta and \
                isinstance(ta['test_metric'], MetricTypes):
            # replace MetricType value by a string
            ta['test_metric'] = ta['test_metric'].name
        return ta

    def get(self, key: str, default: Any = None) -> Any:
        """Mimics the get() method of dict, provided for backward compatibility.

        Args:
            key: a key for retrieving data fro the dictionary
            default: default value to return if key does not belong to dictionary
        """
        try:
            return deepcopy(self._ta[key])
        except KeyError:
            # TODO: test if provided defualt value is compliant with the scheme
            return default<|MERGE_RESOLUTION|>--- conflicted
+++ resolved
@@ -271,18 +271,6 @@
                 "rules": [dict], "required": False, "default": {}
             },
             "log_interval": {
-<<<<<<< HEAD
-                "rules": [int],
-                "required": False,
-            },
-            
-            # fedprox_mu
-            "fedprox_mu": {
-                "rules": [float],
-                'required': False,
-            }
-
-=======
                 "rules": [int], "required": False, "default": 10
             },
             "fedprox_mu": {
@@ -294,7 +282,6 @@
             "dp_args": {
                 "rules": [cls._validate_dp_args], "required": True, "default": None
             },
->>>>>>> f1d0f8ed
         }
 
     def __str__(self) -> str:
