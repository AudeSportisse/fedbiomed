--- conflicted
+++ resolved
@@ -1285,11 +1285,6 @@
         Returns:
             - real rounds (int) : number of rounds really run
 
-<<<<<<< HEAD
-    def model_file(self, display: bool = True ):
-        """This method displays saved final model for the experiment
-            that will be send to the nodes for training.
-=======
         """
         # check rounds is a >=1 integer or None
         if rounds is None:
@@ -1381,7 +1376,6 @@
 
         Returns:
             - model_file (str) : path to model file
->>>>>>> 5dff8883
         """
         if not isinstance(display, bool):
             # bad type
