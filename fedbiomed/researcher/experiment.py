<<<<<<< HEAD
from fedbiomed.common.logger import logger
from fedbiomed.researcher.aggregators import fedavg
=======
from typing import Callable, Union

from fedbiomed.researcher.aggregators import fedavg, aggregator
>>>>>>> 6fde9a06
from fedbiomed.researcher.strategies.strategy import Strategy
from fedbiomed.researcher.strategies.default_strategy import DefaultStrategy
from fedbiomed.researcher.requests import Requests
from fedbiomed.researcher.job import Job
from fedbiomed.researcher.datasets import FederatedDataSet


class Experiment:
    """
    This class represents the orchestrator managing the federated training
    """

    def __init__(self,
                 tags: tuple,
                 clients: list = None,
                 model_class: Union[str, Callable] = None,
                 model_path: str = None,
                 model_args: dict = {},
                 training_args: dict = None,
                 rounds: int = 1,
                 aggregator: aggregator.Aggregator = fedavg.FedAverage(),
                 client_selection_strategy: Strategy = None,
                 ):

        """ Constructor of the class.
        

        Args:
            tags (tuple): tuple of string with data tags
<<<<<<< HEAD
            clients (list, optional): list of client_ids to filter the nodes to be involved in
                                      the experiment. Defaults to None (no filtering).
            model_class (string, optional): name of the model class to use for training
            model_path (string, optional) : path to file containing model code
            model_args (dict, optional): contains output and input feature dimension.
                                            Defaults to None.
            training_args (dict, optional): contains training parameters: lr, epochs, batch_size...
=======
            clients (list, optional): list of client_ids to filter the nodes
                                    to be involved in the experiment.
                                    Defaults to None (no filtering).
            model_class (Union[str, Callable], optional): name of the
                                    model class to use for training. Should
                                    be a str type when using jupyter notebook
                                    or a Callable when using a simple python
                                    script.
            model_path (string, optional) : path to file containing model code
            model_args (dict, optional): contains output and input feature
                                        dimension. Defaults to None.
            training_args (dict, optional): contains training parameters:
                                            lr, epochs, batch_size...
>>>>>>> 6fde9a06
                                            Defaults to None.
            rounds (int, optional): the number of communication rounds
                                    (clients <-> central server).
                                    Defaults to 1.
            aggregator (aggregator.Aggregator): class defining the method
                                                for aggragating local updates.
                                Default to fedavg.FedAvg().
            client_selection_strategy (Strategy): class defining how clients
                                                  are sampled at each round
                                                  for training, and how
                                                  non-responding clients
                                                  are managed. Defaults to
                                                  None (ie DefaultStartegy)
        """
        self._tags = tags
        self._clients = clients
        self._reqs = Requests()
        # (below) search for nodes either having tags that matches the tags
        # the researcher is looking for (`self._tags`) or based on client id
        # (`self._clients`)
        self._fds = FederatedDataSet(self._reqs.search(self._tags,
                                                       self._clients))
        self._client_selection_strategy = client_selection_strategy
        self._aggregator = aggregator

        self._model_class = model_class
        self._model_path = model_path
        self._model_args = model_args
        self._training_args = training_args
        self._rounds = rounds
        self._job = Job(reqs=self._reqs,
                        model=self._model_class,
                        model_path=self._model_path,
                        model_args=self._model_args,
                        training_args=self._training_args,
                        data=self._fds)

        # structure (dict ?) for additional parameters to the strategy
        # currently unused, to be defined when needed
        self._sampled = None

        self._aggregated_params = {}

    @property
    def training_replies(self):
        return self._job.training_replies

    @property
    def aggregated_params(self):
        return self._aggregated_params

    @property
    def model_instance(self):
        return self._job.model

    def run(self, sync=True):
        """Runs an experiment, ie trains a model on nodes for a 
        given number of rounds.
        It involves the following steps:
        

        Args:
            sync (bool, optional): whether synchronous execution is required
            or not.
            Defaults to True.

        Raises:
            NotImplementedError: [description]
        """
        if self._client_selection_strategy is None or self._sampled is None:
            # Default sample_clients: train all clients
            # Default refine: Raise error with any failure and stop the
            # experiment
            self._client_selection_strategy = DefaultStrategy(self._fds)
        else:
            self._client_selection_strategy = self._client_selection_strategy(self._fds, self._sampled)

        if not sync:
            raise NotImplementedError("One day....")

        # Run experiment
        for round_i in range(self._rounds):
            # Sample clients using strategy (if given)
            self._job.clients = self._client_selection_strategy.sample_clients(round_i)
            logger.info('Sampled clients in round ' + str(round_i) + ' ' + str(self._job.clients))
            # Trigger training round on sampled clients
            self._job.start_clients_training_round(round=round_i)

            # refining/normalizing model weigths received from nodes
            model_params, weights = self._client_selection_strategy.refine( self._job.training_replies[round_i], round_i)
<<<<<<< HEAD

            aggregated_params = self._aggregator.aggregate(model_params, weights)
=======
            
            # aggregate model from nodes to a global model
            aggregated_params = self._aggregator.aggregate(model_params,
                                                           weights)
            # write results of the aggregated model in a temp file
>>>>>>> 6fde9a06
            aggregated_params_path = self._job.update_parameters(aggregated_params)

            self._aggregated_params[round_i] = {'params': aggregated_params,
                                                'params_path': aggregated_params_path}<|MERGE_RESOLUTION|>--- conflicted
+++ resolved
@@ -1,11 +1,7 @@
-<<<<<<< HEAD
 from fedbiomed.common.logger import logger
-from fedbiomed.researcher.aggregators import fedavg
-=======
 from typing import Callable, Union
 
 from fedbiomed.researcher.aggregators import fedavg, aggregator
->>>>>>> 6fde9a06
 from fedbiomed.researcher.strategies.strategy import Strategy
 from fedbiomed.researcher.strategies.default_strategy import DefaultStrategy
 from fedbiomed.researcher.requests import Requests
@@ -31,19 +27,10 @@
                  ):
 
         """ Constructor of the class.
-        
+
 
         Args:
             tags (tuple): tuple of string with data tags
-<<<<<<< HEAD
-            clients (list, optional): list of client_ids to filter the nodes to be involved in
-                                      the experiment. Defaults to None (no filtering).
-            model_class (string, optional): name of the model class to use for training
-            model_path (string, optional) : path to file containing model code
-            model_args (dict, optional): contains output and input feature dimension.
-                                            Defaults to None.
-            training_args (dict, optional): contains training parameters: lr, epochs, batch_size...
-=======
             clients (list, optional): list of client_ids to filter the nodes
                                     to be involved in the experiment.
                                     Defaults to None (no filtering).
@@ -57,7 +44,6 @@
                                         dimension. Defaults to None.
             training_args (dict, optional): contains training parameters:
                                             lr, epochs, batch_size...
->>>>>>> 6fde9a06
                                             Defaults to None.
             rounds (int, optional): the number of communication rounds
                                     (clients <-> central server).
@@ -114,10 +100,10 @@
         return self._job.model
 
     def run(self, sync=True):
-        """Runs an experiment, ie trains a model on nodes for a 
+        """Runs an experiment, ie trains a model on nodes for a
         given number of rounds.
         It involves the following steps:
-        
+
 
         Args:
             sync (bool, optional): whether synchronous execution is required
@@ -148,16 +134,11 @@
 
             # refining/normalizing model weigths received from nodes
             model_params, weights = self._client_selection_strategy.refine( self._job.training_replies[round_i], round_i)
-<<<<<<< HEAD
 
-            aggregated_params = self._aggregator.aggregate(model_params, weights)
-=======
-            
             # aggregate model from nodes to a global model
             aggregated_params = self._aggregator.aggregate(model_params,
                                                            weights)
             # write results of the aggregated model in a temp file
->>>>>>> 6fde9a06
             aggregated_params_path = self._job.update_parameters(aggregated_params)
 
             self._aggregated_params[round_i] = {'params': aggregated_params,
