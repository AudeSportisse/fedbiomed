--- conflicted
+++ resolved
@@ -609,7 +609,6 @@
             self._fds = None
             logger.debug('Experiment not fully configured yet: no training data')
         # at this point, self._fds is either None or a FederatedDataSet object
-<<<<<<< HEAD
         if hasattr(self, '_training_args'):
             # update testing parameters on the FederatedDataset  (that may have been saved already on `_training_args`)
             _exp_test_ratio = self._training_args.get('test_ratio', False)
@@ -643,16 +642,6 @@
             # nothing to do if not defined yet
             pass
                 
-=======
-
-        # self._strategy and self._job don't always exist at this point
-        if self._node_selection_strategy is not None:
-            logger.debug('Training data changed, '
-                         'you may need to update `node_selection_strategy`')
-        if self._job is not None:
-            logger.debug('Training data changed, you may need to update `job`')
-
->>>>>>> 92b5cd5a
         return self._fds
 
     @exp_exceptions
