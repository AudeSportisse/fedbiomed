--- conflicted
+++ resolved
@@ -312,33 +312,20 @@
         _min_iteration = min(message['iteration'] * message['batch_samples'],
                              message['total_samples'])
         # Loging fancy feedback for training
-<<<<<<< HEAD
         logger.info(
             "\033[1m{}\033[0m \n"
             "\t\t\t\t\t NODE_ID: {} \n"
-            "\t\t\t\t\t{} Completed: {}/{} ({:.0f}%) \n {}"
+            "\t\t\t\t\t Round {}{} Completed: {}/{} ({:.0f}%) \n {}"
             "\t\t\t\t\t ---------".format(
                 header.upper(),
                 message['node_id'],
+                self._round,
                 '' if message['epoch'] is None else f" Epoch: {message['epoch']} |",
                 message["num_samples_trained"] if message["num_samples_trained"] is not None else _min_iteration,
                 message['total_samples'],
                 100 * _min_iteration / message['total_samples'],
                 metric_result)
         )
-=======
-        logger.info("\033[1m{}\033[0m \n"
-                    "\t\t\t\t\t NODE_ID: {} \n"
-                    "\t\t\t\t\t Round {} {} Completed: {}/{} ({:.0f}%) \n {}"
-                    "\t\t\t\t\t ---------".format(header.upper(),
-                                                  message['node_id'],
-                                                  self._round,
-                                                  '' if message['epoch'] is None else f" Epoch: {message['epoch']} |",
-                                                  _min_iteration,
-                                                  message['total_samples'],
-                                                  100 * _min_iteration / message['total_samples'],
-                                                  metric_result))
->>>>>>> 00cacc17
 
         if self._tensorboard:
             # transfer data to tensorboard
