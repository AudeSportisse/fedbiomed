--- conflicted
+++ resolved
@@ -73,38 +73,6 @@
             # FIXME: for now, if testing is done on global updates (before model local update)
             # last testing metric value computed on global updates at last round is overwritten
             # by the first one computed at first round 
-<<<<<<< HEAD
-            if round_ in self[node][for_][metric_name]:  # Dirty fix
-                do_update_testing_global_update = False
-                print("ROUND", round_)
-                if for_ == "testing_global_updates":
-                    print(self[node]["testing_global_updates"][metric_name][round_].get('values', False))
-                if for_ == "testing_global_updates" and \
-                        self[node]["testing_global_updates"][metric_name][round_].get('values', False):
-                    current_round = list(self[node]["testing_global_updates"][metric_name].keys())[-1]
-                    test_global_updates_len = len(self[node]["testing_global_updates"][metric_name][current_round]['iterations'])
-                    if current_round in self[node]["testing_local_updates"][metric_name]:
-                        test_local_updates_len = len(self[node]["testing_local_updates"][metric_name][current_round]['iterations'])
-                        do_update_testing_global_update = (test_global_updates_len > test_local_updates_len)
-                    else:
-                        do_update_testing_global_update = True
-                    
-                    print("ROUND: ", do_update_testing_global_update,
-                          
-                          test_global_updates_len)
-                    if do_update_testing_global_update:
-                        # special case (when user hit twice `Experiment.run()` method)
-                        
-                        print("LAST ROUND", current_round)
-                        self[node][for_][metric_name][current_round]['iterations'][-1] = iter_
-                        self[node][for_][metric_name][current_round]['values'][-1] = metric_value
-                        # self[node][for_][metric_name][current_round]['iterations'].pop(0)
-                        # self[node][for_][metric_name][current_round]['values'].pop(0)
-                if not do_update_testing_global_update:
-                    # normal case
-                    self[node][for_][metric_name][round_]['iterations'].append(iter_)
-                    self[node][for_][metric_name][round_]['values'].append(metric_value)
-=======
             if round_ in self[node][for_][metric_name]:
 
                 # Each duplication means a new epoch for training, and it is not expected for
@@ -116,7 +84,6 @@
                     self._add_new_iteration(node, for_, metric_name, round_, iter_, metric_value, True)
                 else:
                     self._add_new_iteration(node, for_, metric_name, round_, iter_, metric_value)
->>>>>>> 230219ed
             else:
                 self._add_new_iteration(node, for_, metric_name, round_, iter_, metric_value, True)
 
