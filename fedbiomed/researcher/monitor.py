'''
monitor class to trap information sent during training and
sned it to tensordboard
'''

import os
import shutil
import collections
from typing import Dict, Union, Any

from torch.utils.tensorboard import SummaryWriter

from fedbiomed.common.logger import logger
from fedbiomed.researcher.environ import environ


class _MetricStore(dict):

    def add_iteration(self,
                      node: str,
                      train: bool,
                      before_training: bool,
                      round_: int,
                      metric: dict,
                      iter_: int):
        """
        Method adding iteration to MetricStore based on node, training/testing, round and metric.

        Args:
            node (str):
            train (bool):
            before_training (bool):
            round_ (int):
            metric (dict):
            iter_ (int)
        """
        if node not in self:
            self._register_node(node=node)

        cum_iter = []
        for metric_name, metric_value in metric.items():

            for_ = 'training' if train is True else 'testing_b_train' \
                if before_training is True else 'testing_a_train'

            if metric_name not in self[node][for_]:
                self._register_metric(node=node, for_=for_, metric_name=metric_name)

            if round_ in self[node][for_][metric_name]:
                self[node][for_][metric_name][round_]['iterations'].append(iter_)
                self[node][for_][metric_name][round_]['values'].append(metric_value)
            else:
                self[node][for_][metric_name].update({round_: {'iterations': [iter_],
                                                               'values': [metric_value]}
                                                      })
            cum_iter.append(self._cumulative_iteration(self[node][for_][metric_name]))

        return cum_iter

    def _register_node(self, node):
        """
        Register node for the first by initializing basic information on metrics
        """
        self[node] = {
            "training": {},
            "testing_b_train": {},  # Testing before training
            "testing_a_train": {}  # Testing after training
        }

    def _register_metric(self, node, for_, metric_name):
        """
        Method for registering metric for the given node. It create stating point
        for the metric from round 0.

        Args: node
        """

        # Round should start from 1 to match experiment's starting round
        self[node][for_].update({metric_name: {1: {'iterations': [], 'values': []}}})

    @staticmethod
    def _cumulative_iteration(rounds):
        """

        """
        cum_iteration = 0
        for val in rounds.values():
            iter_frequencies = collections.Counter(val['iterations'])
            last_iteration = val['iterations'][-1]

            if iter_frequencies[last_iteration] == 1:
                cum_iteration += last_iteration
            else:
                max_iter_value = max(val['iterations'])
                cum_iteration += (max_iter_value * iter_frequencies[max_iter_value]) + last_iteration

        return cum_iteration


class Monitor:
    """
    This is the class that subscribes monitor channel and logs scalar values
    using `logger`. It also writes scalar values to tensorboard log files.
    """

    def __init__(self):
        """
        Constructor of the class. Initializes empty event writers object and
        logs directory. Removes tensorboard logs from previous experiments.
        """

        self._log_dir = environ['TENSORBOARD_RESULTS_DIR']
        self._round = 1
        self._metric_store = _MetricStore()
        self._event_writers = {}
        self._round_state = 0
        self._tensorboard = False

        if os.listdir(self._log_dir):
            logger.info('Removing tensorboard logs from previous experiment')
            # Clear logs' directory from the files from other experiments.
            self._remove_logs()

    def set_round(self, round_: int):
        """

        """
        self._round = round_

        return self._round

    def on_message_handler(self, msg: Dict[str, Any]):
        """
        Handler for messages received through general/monitoring channel.
        This method is used as callback function in Requests class

        Args:
            msg (Dict[str, Any]): incoming message from Node.
            Must contain key named `command`, describing the nature
            of the command (currently the command is only add_scalar).
        """

        # For now monitor can only handle add_scalar messages
        if msg['command'] == 'add_scalar':
            # Save iteration value
            cumulative_iter, *_ = self._metric_store.add_iteration(node=msg['node_id'],
                                                                   train=msg['train'],
                                                                   before_training=msg['before_training'],
                                                                   metric=msg['metric'],
                                                                   round_=self._round,
                                                                   iter_=msg['iteration'])

            # Log metric result
            self._log_metric_result(message=msg, cum_iter=cumulative_iter)

    def set_tensorboard(self, tensorboard: bool):
        """
        setter for the tensorboard flag, which is used to decide the behavior
        of the monitor callback

        Args:
            tensorboard: if True, data contained in AddScalarReply message
                         will be passed to tensorboard
                         if False, fata will only be logged on the console
        """
        if isinstance(tensorboard, bool):
            self._tensorboard = tensorboard
        else:
            logger.error("tensorboard should be a boolean")
            self._tensorboard = False

<<<<<<< HEAD
=======
    def _summary_writer(self,
                        metric_for: str,
                        node: str,
                        metric_name: str,
                        global_step: int,
                        scalar: float,
                        epoch: int):
        """
        This method is for writing scalar values using torch SummaryWriter
        It creates new summary file for each node.

        Args:
            node (str): node id that sends
            key (str): Name of the scalar value it can be e.g. loss, accuracy
            global_step (int): The index of the current batch proccess during epoch.
                               Batch is all samples if it is -1.
            scalar (float): The value that be writen into tensorboard logs: loss, accuracy etc.
            epoch (int): Number of epoch achieved during training routine
        """

        # Initialize event SummaryWriters
        if node not in self._event_writers:
            self._event_writers[node] = {
                'writer': SummaryWriter(
                    log_dir=os.path.join(self._log_dir, node)
                ),
                'stepper': 1,
                'step_state': 0,
                'step': 0
            }

        if global_step == -1:
            # Means that batch is equal to all samples, use epoch as global step
            global_step = epoch

        # Operations for finding iteration log interval for the training
        #
        # stepper    : interval for each batch of points between 2 rounds or epochs
        #            : (should be equals to 1 when passing from one epoch to another
        #               or a round to another, otherwise 0 for batch of points
        #               within the same epoch)
        # global step: index of the batch size/batch_size (for the current round)
        # step_state : number of previous steps that compose the previous rounds
        #            : Ex:
        # step       : index for loss / metric values that will be used when displaying on
        #              tensorboard. It represents number of batches processed for
        #              training model

        if global_step != 0 and self._event_writers[node]['stepper'] < 2:
            self._event_writers[node]['stepper'] = 0

        elif global_step == 0:
            self._event_writers[node]['stepper'] = 1

        # In every epoch first iteration (global step) will be zero so
        # we need to update step_state so we do not overwrite steps of
        # the previous  epochs
        if global_step == 0:
            self._event_writers[node]['step_state'] = self._event_writers[node]['step'] + \
                                                      self._event_writers[node]['stepper']

        # Increase step by adding global_step to step_state
        self._event_writers[node]['step'] = self._event_writers[node]['step_state'] + global_step

        self._event_writers[node]['writer'].add_scalar('{}/{}'.format(metric_for, metric_name),
                                                       scalar,
                                                       self._event_writers[node]['step'])

>>>>>>> 4979591d
    def close_writer(self):
        """
        Closes `SummaryWriter` for each node
        """
        # Close each open SummaryWriter
        for node in self._event_writers:
            self._event_writers[node]['writer'].close()

    def _remove_logs(self):
        """
        This is private method for removing logs files from
        tensorboard logs dir.
        """

        for file in os.listdir(self._log_dir):
            rf = os.path.join(self._log_dir, file)
            if os.path.isdir(rf):
                shutil.rmtree(rf)
            elif os.path.isfile(rf):
                os.remove(rf)

    def _log_metric_result(self, message: Dict, cum_iter: int = 0):
        """
        Method for loging metric result that comes from nodes
        """
        logger.info('MESSAGE' + str(message))
        if message['train'] is True:
            header = 'Training'
        else:
            header = 'Testing Before Training' if message['before_training'] else 'Testing After Training'

        metric_dict = message['metric']
        metric_result = ''
        for key, val in metric_dict.items():
            metric_result += "\t\t\t\t\t {}: \033[1m{:.6f}\033[0m \n".format(key, val)

        # Loging fancy feedback for training
        logger.info("\033[1m{}\033[0m \n"
                    "\t\t\t\t\t NODE_ID: {} \n"
                    "\t\t\t\t\t{} Completed: {}/{} ({:.0f}%) \n {}"
                    "\t\t\t\t\t ---------".format(header.upper(),
                                                  message['node_id'],
                                                  '' if message['epoch'] is None else f" Epoch: {message['epoch']} |",
                                                  message['iteration'] * message['batch_samples'],
                                                  message['total_samples'],
                                                  100 * message['iteration'] / message['num_batches'],
                                                  metric_result))

        if self._tensorboard:
            # transfer data to tensorboard
<<<<<<< HEAD
            self._summary_writer(header=header.upper(),
                                 node=message['node_id'],
                                 metric=message['metric'],
                                 cum_iter=cum_iter)

    def _summary_writer(self,
                        header: str,
                        node: str,
                        metric: dict,
                        cum_iter: int):
        """
        This method is for writing scalar values using torch SummaryWriter
        It creates new summary file for each node.

        Args:
            header (str)
            node (str): node id that sends

        """

        # Initialize event SummaryWriters
        if node not in self._event_writers:
            self._event_writers[node] = SummaryWriter(log_dir=os.path.join(self._log_dir, node))

        for metric, value in metric.items():
            self._event_writers[node].add_scalar('{}/{}'.format(header.upper(), metric),
                                                 value,
                                                 cum_iter)
=======
            for key, val in metric_dict.items():
                self._summary_writer(metric_for=header.upper(),
                                    node=message['node_id'],
                                    metric_name=key,
                                    global_step=message['iteration'],
                                    scalar=val,
                                    epoch=message['epoch'])
>>>>>>> 4979591d
<|MERGE_RESOLUTION|>--- conflicted
+++ resolved
@@ -169,77 +169,6 @@
             logger.error("tensorboard should be a boolean")
             self._tensorboard = False
 
-<<<<<<< HEAD
-=======
-    def _summary_writer(self,
-                        metric_for: str,
-                        node: str,
-                        metric_name: str,
-                        global_step: int,
-                        scalar: float,
-                        epoch: int):
-        """
-        This method is for writing scalar values using torch SummaryWriter
-        It creates new summary file for each node.
-
-        Args:
-            node (str): node id that sends
-            key (str): Name of the scalar value it can be e.g. loss, accuracy
-            global_step (int): The index of the current batch proccess during epoch.
-                               Batch is all samples if it is -1.
-            scalar (float): The value that be writen into tensorboard logs: loss, accuracy etc.
-            epoch (int): Number of epoch achieved during training routine
-        """
-
-        # Initialize event SummaryWriters
-        if node not in self._event_writers:
-            self._event_writers[node] = {
-                'writer': SummaryWriter(
-                    log_dir=os.path.join(self._log_dir, node)
-                ),
-                'stepper': 1,
-                'step_state': 0,
-                'step': 0
-            }
-
-        if global_step == -1:
-            # Means that batch is equal to all samples, use epoch as global step
-            global_step = epoch
-
-        # Operations for finding iteration log interval for the training
-        #
-        # stepper    : interval for each batch of points between 2 rounds or epochs
-        #            : (should be equals to 1 when passing from one epoch to another
-        #               or a round to another, otherwise 0 for batch of points
-        #               within the same epoch)
-        # global step: index of the batch size/batch_size (for the current round)
-        # step_state : number of previous steps that compose the previous rounds
-        #            : Ex:
-        # step       : index for loss / metric values that will be used when displaying on
-        #              tensorboard. It represents number of batches processed for
-        #              training model
-
-        if global_step != 0 and self._event_writers[node]['stepper'] < 2:
-            self._event_writers[node]['stepper'] = 0
-
-        elif global_step == 0:
-            self._event_writers[node]['stepper'] = 1
-
-        # In every epoch first iteration (global step) will be zero so
-        # we need to update step_state so we do not overwrite steps of
-        # the previous  epochs
-        if global_step == 0:
-            self._event_writers[node]['step_state'] = self._event_writers[node]['step'] + \
-                                                      self._event_writers[node]['stepper']
-
-        # Increase step by adding global_step to step_state
-        self._event_writers[node]['step'] = self._event_writers[node]['step_state'] + global_step
-
-        self._event_writers[node]['writer'].add_scalar('{}/{}'.format(metric_for, metric_name),
-                                                       scalar,
-                                                       self._event_writers[node]['step'])
-
->>>>>>> 4979591d
     def close_writer(self):
         """
         Closes `SummaryWriter` for each node
@@ -265,7 +194,7 @@
         """
         Method for loging metric result that comes from nodes
         """
-        logger.info('MESSAGE' + str(message))
+
         if message['train'] is True:
             header = 'Training'
         else:
@@ -290,7 +219,6 @@
 
         if self._tensorboard:
             # transfer data to tensorboard
-<<<<<<< HEAD
             self._summary_writer(header=header.upper(),
                                  node=message['node_id'],
                                  metric=message['metric'],
@@ -318,13 +246,4 @@
         for metric, value in metric.items():
             self._event_writers[node].add_scalar('{}/{}'.format(header.upper(), metric),
                                                  value,
-                                                 cum_iter)
-=======
-            for key, val in metric_dict.items():
-                self._summary_writer(metric_for=header.upper(),
-                                    node=message['node_id'],
-                                    metric_name=key,
-                                    global_step=message['iteration'],
-                                    scalar=val,
-                                    epoch=message['epoch'])
->>>>>>> 4979591d
+                                                 cum_iter)