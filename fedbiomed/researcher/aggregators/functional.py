import copy
from typing import Dict, List, Mapping, Tuple, Union

import torch
import numpy as np


def initialize(val: Union[torch.Tensor, np.ndarray]) -> Tuple[str, Union[torch.Tensor, np.ndarray]]:
    """Initialize tensor or array vector. """
    if isinstance(val, torch.Tensor):
        return ('tensor' , torch.zeros_like(val).float())
    elif isinstance(val, np.ndarray) or isinstance(val, list):
        
        return ('array' , np.zeros(val.shape, dtype = float))


def federated_averaging(model_params: List[Dict[str, Union[torch.Tensor, np.ndarray]]],
                        weights: List[float]) -> Mapping[str, Union[torch.Tensor, np.ndarray]]:
    """Defines Federated Averaging (FedAvg) strategy for model aggregation.

    Args:
        model_params: list that contains nodes' model parameters; each model is stored as an OrderedDict (maps
            model layer name to the model weights)
        weights: weights for performing weighted sum in FedAvg strategy (depending on the dataset size of each node).
            Items in the list must always sum up to 1

    Returns:
        Final model with aggregated layers, as an OrderedDict object.
    """
    assert len(model_params) > 0, 'An empty list of models was passed.'
    assert len(weights) == len(model_params), 'List with number of observations must have ' \
                                              'the same number of elements that list of models.'

    # Compute proportions
    proportions = [n_k / sum(weights) for n_k in weights]
    return weighted_sum(model_params, proportions)


def weighted_sum(model_params: List[Dict[str, Union[torch.Tensor, np.ndarray]]],
                 proportions: List[float]) -> Mapping[str, Union[torch.Tensor, np.ndarray]]:
    """Performs weighted sum operation

    Args:
        model_params (List[Dict[str, Union[torch.Tensor, np.ndarray]]]): list that contains nodes' model parameters; each model is stored as an OrderedDict (maps
            model layer name to the model weights)
        proportions (List[float]): weights of all items whithin model_params's list

    Returns:
        Mapping[str, Union[torch.Tensor, np.ndarray]]: model resulting from the weigthed sum 
                                                       operation
    """
    # Empty model parameter dictionary
    avg_params = copy.deepcopy(model_params[0])

    for key, val in avg_params.items():
        (t, avg_params[key] ) = initialize(val)
    if t == 'tensor':
        for model, weight in zip(model_params, proportions):
            for key in avg_params.keys():
                avg_params[key] += weight * model[key]

    if t == 'array':
        for key in avg_params.keys():
            matr = np.array([ d[key] for d in model_params ])
            avg_params[key] = np.average(matr, weights=np.array(proportions), axis=0)

    return avg_params


<<<<<<< HEAD
    return avg_params

def federated_standardization(model_params: List[Dict[str, torch.Tensor]],
                        weights: List[float]) -> Dict[str, torch.Tensor]:
    """Defines strategy for evaluating the global mean and standard deviation.

    Args:
        model_params: list that contains nodes' model parameters; each model is stored as an OrderedDict (maps
            model layer name to the model weights). Expected model parameters are:
            - mean, a torch.Tensor containing the local mean (expected size = num features)
            - std, a torch.Tensor containing the local std (expected size = num features)
            - size, a torch.Tensor containing the number of locally observed samples per feature (expected size = num features)

        weights: not needed here

    Returns:
        A dictionary containing federated mean, federated standard deviation and total number of samples.
    """
    assert len(model_params) > 0, 'An empty list of models was passed.'
    assert len(weights) == len(model_params), 'List with number of observations must have ' \
                                              'the same number of elements that list of models.'

    # Recover lists of local means and local stds
    mean_cl = [mod_par['mean'] for mod_par in model_params]
    std_cl = [mod_par['std'] for mod_par in model_params]
    N_cl = [mod_par['size'] for mod_par in model_params]

    #Evaluate global mean and global std
    cl = len(N_cl)
    N_tot = sum([N_cl[c] for c in range(cl)])
    fed_mean = sum([N_cl[i]*mean_cl[i]/N_tot for i in range(cl)])
    fed_std = torch.sqrt(sum([((N_cl[i]-1)*(std_cl[i]**2)+N_cl[i]*(mean_cl[i]**2))/(N_tot-cl) for i in range(cl)])-(N_tot/(N_tot-cl))*(fed_mean**2))

    # with np
    #fed_mean = sum([N_cl[i]*np.array(mean_cl[i])/N_tot for i in range(cl)])
    #fed_std = np.sqrt(sum([((N_cl[i]-1)*np.array(std_cl[i])**2+\
    #                            N_cl[i]*np.array(mean_cl[i])**2)/(N_tot-cl) for i in range(cl)])\
    #                        -(N_tot/(N_tot-cl))*fed_mean**2)

    fed_standardization_params = {'fed_mean': fed_mean, 'fed_std': fed_std, 'N_tot': N_tot}

    return fed_standardization_params
=======
def init_correction_states(model_params: Dict, node_ids: Dict) -> Dict:
    init_params = {key: initialize(tensor)[1] for key, tensor in model_params.items()}
    client_correction = {node_id: copy.deepcopy(init_params) for node_id in node_ids}
    return client_correction
>>>>>>> c29d4ace
<|MERGE_RESOLUTION|>--- conflicted
+++ resolved
@@ -66,10 +66,6 @@
 
     return avg_params
 
-
-<<<<<<< HEAD
-    return avg_params
-
 def federated_standardization(model_params: List[Dict[str, torch.Tensor]],
                         weights: List[float]) -> Dict[str, torch.Tensor]:
     """Defines strategy for evaluating the global mean and standard deviation.
@@ -110,9 +106,9 @@
     fed_standardization_params = {'fed_mean': fed_mean, 'fed_std': fed_std, 'N_tot': N_tot}
 
     return fed_standardization_params
-=======
+
 def init_correction_states(model_params: Dict, node_ids: Dict) -> Dict:
     init_params = {key: initialize(tensor)[1] for key, tensor in model_params.items()}
     client_correction = {node_id: copy.deepcopy(init_params) for node_id in node_ids}
     return client_correction
->>>>>>> c29d4ace
+    