--- conflicted
+++ resolved
@@ -249,30 +249,6 @@
     async def send_queue_listener(self, debug: bool = False):
         """Listens queue that contains message to send to researcher """
 
-<<<<<<< HEAD
-        #while not SHUTDOWN_EVENT.is_set():
-        while True: 
-            #try:
-            #    msg = self._send_queue.get_nowait()
-            #except asyncio.queues.QueueEmpty:
-            #    await asyncio.sleep(0.5)
-            #    continue
-            msg = await self._send_queue.get()
-
-            # If it is aUnary-Unary RPC call
-            if isinstance(msg["stub"], grpc.aio.UnaryUnaryMultiCallable):
-                await msg["stub"](msg["message"])
-            elif isinstance(msg["stub"], grpc.aio.grpc.aio.StreamUnaryMultiCallable): 
-                reply = Serializer.dumps(msg["message"].get_dict())
-                chunk_range = range(0, len(reply), MAX_MESSAGE_BYTES_LENGTH)
-                for start, iter_ in zip(chunk_range, range(1, len(chunk_range)+1)):
-                    stop = start + MAX_MESSAGE_BYTES_LENGTH 
-                    yield await TaskResult(
-                        size=len(chunk_range),
-                        iteration=iter_,
-                        bytes_=reply[start:stop]
-                    ).to_proto()
-=======
         try:
             #while not SHUTDOWN_EVENT.is_set():
             while True: 
@@ -283,9 +259,23 @@
                 #    continue
                 msg = await self._send_queue.get()
 
-                await msg["stub"](msg["message"])
+                # If it is aUnary-Unary RPC call
+                if isinstance(msg["stub"], grpc.aio.UnaryUnaryMultiCallable):
+                    await msg["stub"](msg["message"])
+                elif isinstance(msg["stub"], grpc.aio.grpc.aio.StreamUnaryMultiCallable): 
+                    reply = Serializer.dumps(msg["message"].get_dict())
+                    chunk_range = range(0, len(reply), MAX_MESSAGE_BYTES_LENGTH)
+                    for start, iter_ in zip(chunk_range, range(1, len(chunk_range)+1)):
+                        stop = start + MAX_MESSAGE_BYTES_LENGTH 
+                        yield await TaskResult(
+                            size=len(chunk_range),
+                            iteration=iter_,
+                            bytes_=reply[start:stop]
+                        ).to_proto()
+                    await msg["stub"](msg["message"])
 
                 self._send_queue.task_done()
+                
         except ClientStop:
             if debug:
                 print("send_queue_listener: cancel by user")
@@ -296,7 +286,6 @@
             if debug:
                 print("send_queue_listener: finally")
 
->>>>>>> 63b637c6
 
     async def get_tasks(self, debug: bool = False):
         """Long-lived polling to request tasks from researcher."""
@@ -417,24 +406,13 @@
         # Switch-case for message type and gRPC calls
         match type(message).__name__:
             case FeedbackMessage.__name__:
-<<<<<<< HEAD
-                return self._run_thread_safe(self._send_from_thread(
-                    rpc= self._feedback_stub.Feedback, 
-                    message = message.to_proto())
-                )
-            
-            # Rest considered as task reply
-            case _:
-                return self._run_thread_safe(self._send_from_thread(
-=======
                 result = self._run_thread_safe(self._send_from_thread(
                     rpc= self._feedback_stub.Feedback, 
                     message = message.to_proto())
                 )
-
-            case TaskResult.__name__ :
+        
+            case _:
                 result = self._run_thread_safe(self._send_from_thread(
->>>>>>> 63b637c6
                     rpc= self._feedback_stub.ReplyTask, 
                     message = message)
                 )
